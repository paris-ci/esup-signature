--- conflicted
+++ resolved
@@ -12,11 +12,7 @@
 	</parent>
 	<groupId>org.esupportail</groupId>
 	<artifactId>esup-signature</artifactId>
-<<<<<<< HEAD
 	<version>1.23.2-SNAPSHOT</version>
-=======
-	<version>1.22.6</version>
->>>>>>> 560e9f1c
 	<name>esup-signature</name>
 	<properties>
 		<start-class>org.esupportail.esupsignature.EsupSignatureApplication</start-class>
@@ -131,11 +127,6 @@
 			<groupId>org.springframework.session</groupId>
 			<artifactId>spring-session-jdbc</artifactId>
 		</dependency>
-<!--		<dependency>-->
-<!--			<groupId>com.integralblue</groupId>-->
-<!--			<artifactId>log4jdbc-spring-boot-starter</artifactId>-->
-<!--			<version>2.0.0</version>-->
-<!--		</dependency>-->
 		<dependency>
 			<groupId>org.springframework</groupId>
 			<artifactId>spring-jdbc</artifactId>
@@ -164,11 +155,7 @@
 			<artifactId>spring-boot-configuration-processor</artifactId>
 			<optional>true</optional>
 		</dependency>
-<!--		<dependency>-->
-<!--			<groupId>com.integralblue</groupId>-->
-<!--			<artifactId>log4jdbc-spring-boot-starter</artifactId>-->
-<!--			<version>2.0.0</version>-->
-<!--		</dependency>-->
+
 		<!-- Webjars dependencies -->
 
 		<dependency>
@@ -552,11 +539,6 @@
 					<groupId>org.javassist</groupId>
 				</exclusion>
 			</exclusions>
-		</dependency>
-		<dependency>
-			<groupId>org.xipki.iaik</groupId>
-			<artifactId>sunpkcs11-wrapper</artifactId>
-			<version>1.4.10</version>
 		</dependency>
 		<dependency>
 			<groupId>org.bouncycastle</groupId>
