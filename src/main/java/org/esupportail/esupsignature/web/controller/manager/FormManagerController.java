--- conflicted
+++ resolved
@@ -3,7 +3,8 @@
 import com.fasterxml.jackson.core.JsonProcessingException;
 import com.fasterxml.jackson.databind.ObjectMapper;
 import org.apache.commons.io.IOUtils;
-import org.esupportail.esupsignature.entity.*;
+import org.esupportail.esupsignature.entity.Form;
+import org.esupportail.esupsignature.entity.User;
 import org.esupportail.esupsignature.entity.enums.DocumentIOType;
 import org.esupportail.esupsignature.entity.enums.FieldType;
 import org.esupportail.esupsignature.entity.enums.ShareType;
@@ -258,7 +259,8 @@
                                               @RequestParam(value = "valueType", required = false) String valueType,
                                               @RequestParam(value = "valueReturn", required = false) String valueReturn,
                                               @RequestParam(value = "stepZero", required = false, defaultValue = "false") Boolean stepZero,
-                                              @RequestParam(value = "workflowStepsIds", required = false) List<Long> workflowStepsIds) {
+                                              @RequestParam(value = "workflowStepsIds", required = false) List<Long> workflowStepsIds,
+                                              @ModelAttribute("authUserEppn") String authUserEppn) {
 
         String extValueServiceName = "";
         String extValueType = "";
@@ -281,12 +283,9 @@
     }
 
     @GetMapping(value = "/get-file/{id}")
-<<<<<<< HEAD
+    public void getFile(@ModelAttribute("userEppn") String userEppn, @ModelAttribute("authUserEppn") String authUserEppn, @PathVariable("id") Long id, HttpServletResponse httpServletResponse, RedirectAttributes redirectAttributes) {
     @PreAuthorize("@preAuthorizeService.formManager(#id, #authUserEppn)")
     public void getFile(@ModelAttribute("userEppn") String userEppn, @ModelAttribute("authUserEppn") String authUserEppn, @PathVariable("id") Long id, HttpServletResponse httpServletResponse, RedirectAttributes redirectAttributes) throws IOException {
-=======
-    public void getFile(@ModelAttribute("userEppn") String userEppn, @ModelAttribute("authUserEppn") String authUserEppn, @PathVariable("id") Long id, HttpServletResponse httpServletResponse, RedirectAttributes redirectAttributes) {
->>>>>>> abd2d271
         try {
             if(!formService.getModel(id, httpServletResponse)) {
                 redirectAttributes.addFlashAttribute("message", new JsonMessage("error", "Modèle non trouvée ..."));
