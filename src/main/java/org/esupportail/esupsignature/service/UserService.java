--- conflicted
+++ resolved
@@ -79,9 +79,6 @@
     @Resource
     private SignRequestParamsRepository signRequestParamsRepository;
 
-    @Resource
-    private UserListService userListService;
-
     public User getById(Long id) {
         return userRepository.findById(id).get();
     }
@@ -521,11 +518,7 @@
             if (signRequest.getParentSignBook().getLiveWorkflow().getWorkflow().getWorkflowSteps().size() > 0) {
                 for (WorkflowStep workflowStep : signRequest.getParentSignBook().getLiveWorkflow().getWorkflow().getWorkflowSteps()) {
                     for (User user : workflowStep.getUsers()) {
-<<<<<<< HEAD
-                        if (user.getUserType().equals(UserType.external) || (!user.getUserType().equals(UserType.group) && user.getEppn().equals(user.getEmail()) && user.getEppn().equals(user.getName()))) {
-=======
                         if (user.getUserType().equals(UserType.external) || (user.getEppn().equals(user.getEmail()) && !user.getUserType().equals(UserType.group) && user.getEppn().equals(user.getName()))) {
->>>>>>> 657fe9fc
                             users.add(user);
                         }
                     }
