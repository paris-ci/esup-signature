package org.esupportail.esupsignature.service;

import com.google.zxing.WriterException;
import eu.europa.esig.dss.validation.reports.Reports;
import org.apache.commons.io.IOUtils;
import org.esupportail.esupsignature.config.GlobalProperties;
import org.esupportail.esupsignature.entity.*;
import org.esupportail.esupsignature.entity.enums.ActionType;
import org.esupportail.esupsignature.entity.enums.SignRequestStatus;
import org.esupportail.esupsignature.entity.enums.UserType;
import org.esupportail.esupsignature.exception.EsupSignatureException;
import org.esupportail.esupsignature.exception.EsupSignatureFsException;
import org.esupportail.esupsignature.exception.EsupSignatureIOException;
import org.esupportail.esupsignature.exception.EsupSignatureMailException;
import org.esupportail.esupsignature.repository.DataRepository;
import org.esupportail.esupsignature.repository.SignRequestRepository;
import org.esupportail.esupsignature.service.interfaces.fs.FsAccessFactoryService;
import org.esupportail.esupsignature.service.interfaces.fs.FsAccessService;
import org.esupportail.esupsignature.service.interfaces.fs.FsFile;
import org.esupportail.esupsignature.service.interfaces.prefill.PreFillService;
import org.esupportail.esupsignature.service.mail.MailService;
import org.esupportail.esupsignature.service.security.otp.OtpService;
import org.esupportail.esupsignature.service.utils.WebUtilsService;
import org.esupportail.esupsignature.service.utils.file.FileService;
import org.esupportail.esupsignature.service.utils.metric.CustomMetricsService;
import org.esupportail.esupsignature.service.utils.pdf.PdfService;
import org.esupportail.esupsignature.service.utils.sign.SignService;
import org.esupportail.esupsignature.service.utils.sign.ValidationService;
import org.esupportail.esupsignature.web.ws.json.JsonExternalUserInfo;
import org.esupportail.esupsignature.web.ws.json.JsonMessage;
import org.slf4j.Logger;
import org.slf4j.LoggerFactory;
import org.springframework.beans.support.MutableSortDefinition;
import org.springframework.beans.support.PropertyComparator;
import org.springframework.beans.support.SortDefinition;
import org.springframework.boot.context.properties.EnableConfigurationProperties;
import org.springframework.data.domain.Page;
import org.springframework.data.domain.PageImpl;
import org.springframework.data.domain.Pageable;
import org.springframework.data.domain.Sort;
import org.springframework.stereotype.Service;
import org.springframework.transaction.annotation.Transactional;
import org.springframework.web.multipart.MultipartFile;
import org.springframework.web.servlet.mvc.support.RedirectAttributes;

import javax.annotation.PostConstruct;
import javax.annotation.Resource;
import javax.mail.MessagingException;
import javax.servlet.http.HttpServletResponse;
import java.io.ByteArrayInputStream;
import java.io.ByteArrayOutputStream;
import java.io.IOException;
import java.io.InputStream;
import java.math.BigInteger;
import java.nio.ByteBuffer;
import java.sql.SQLException;
import java.sql.Timestamp;
import java.text.ParseException;
import java.text.SimpleDateFormat;
import java.time.Duration;
import java.time.LocalDateTime;
import java.time.LocalTime;
import java.time.ZoneId;
import java.util.*;
import java.util.stream.Collectors;

@Service
@EnableConfigurationProperties(GlobalProperties.class)
public class SignRequestService {

	private static final Logger logger = LoggerFactory.getLogger(SignRequestService.class);

	private final GlobalProperties globalProperties;

	public SignRequestService(GlobalProperties globalProperties) {
		this.globalProperties = globalProperties;
	}

	@Resource
	private WebUtilsService webUtilsService;

	@Resource
	private SignRequestRepository signRequestRepository;

	@Resource
	private ActionService actionService;

	@Resource
	private PdfService pdfService;

	@Resource
	private DocumentService documentService;

	@Resource
	private CustomMetricsService customMetricsService;

	@Resource
	private SignService signService;

	@Resource
	private FileService fileService;

	@Resource
	private UserService userService;

	@Resource
	private DataService dataService;

	@Resource
	private CommentService commentService;

	@Resource
	private MailService mailService;

	@Resource
	private FsAccessFactoryService fsAccessFactoryService;

	@Resource
	private DataRepository dataRepository;

	@Resource
	private OtpService otpService;

	@Resource
	private PreFillService preFillService;

	@Resource
	private LogService logService;

	@Resource
	private SignRequestParamsService signRequestParamsService;

	@Resource
	private ValidationService validationService;

	@PostConstruct
	public void initSignrequestMetrics() {
		customMetricsService.registerValue("esup-signature.signrequests", "new");
		customMetricsService.registerValue("esup-signature.signrequests", "signed");
	}

	public SignRequest getById(long id) {
		Optional<SignRequest> signRequest = signRequestRepository.findById(id);
		if(signRequest.isPresent()) {
			Data data = dataService.getBySignBook(signRequest.get().getParentSignBook());
			if (data != null) {
				signRequest.get().setData(data);
			}
			return signRequest.get();
		}
		return null;
	}

	public String getStatus(long id) {
		SignRequest signRequest = getById(id);
		if(signRequest != null){
			return signRequest.getStatus().name();
		} else {
			List<Log> logs = logService.getBySignRequest(id);
			if(logs.size() > 0) {
				return "fully-deleted";
			}
		}
		return null;
	}

	public SignRequest getSignRequestByToken(String token) {
		return signRequestRepository.findByToken(token);
	}

	public Long nbToSignSignRequests(String userEppn) {
		return signRequestRepository.countByRecipientUserToSign(userEppn);
	}

	public List<SignRequest> getToSignRequests(String userEppn) {
		List<SignRequest> signRequestsToSign = signRequestRepository.findByRecipientUserToSign(userEppn);
		signRequestsToSign = signRequestsToSign.stream().sorted(Comparator.comparing(SignRequest::getCreateDate).reversed()).collect(Collectors.toList());
		return  signRequestsToSign;
	}

	private List<SignRequest> getSignRequestsFromLogs(List<Log> logs) {
		List<Long> ids = new ArrayList<>();
		for (Log log : logs) {
			ids.add(log.getSignRequestId());
		}
		return signRequestRepository.findByIdIn(ids);
	}

	public List<SignRequest> getSharedSignedSignRequests(String userEppn) {
		User user = userService.getByEppn(userEppn);
		List<Log> logs = logService.getByEppn(user.getEppn()).stream().filter(
				log -> !log.getEppn().equals(log.getEppnFor())
						&&
						(log.getFinalStatus().equals(SignRequestStatus.signed.name())
								||
								log.getFinalStatus().equals(SignRequestStatus.checked.name())
								||
								log.getFinalStatus().equals(SignRequestStatus.refused.name()))
		).collect(Collectors.toList());
		return getSignRequestsFromLogs(logs);
	}

	public SignRequest createSignRequest(String name, SignBook signBook, String userEppn, String authUserEppn) {
		User user = userService.getUserByEppn(userEppn);
		SignRequest signRequest = new SignRequest();
		if(name == null || name.isEmpty()) {
			if (signBook.getSignRequests().size() == 0) {
				signRequest.setTitle(signBook.getSubject());
			} else {
				signRequest.setTitle(signBook.getSubject() + "_" + signBook.getSignRequests().size());
			}
		} else {
			signRequest.setTitle(name);
		}
		signRequest.setToken(String.valueOf(generateUniqueId()));
		signRequest.setCreateBy(user);
		signRequest.setCreateDate(new Date());
		signRequest.setParentSignBook(signBook);
		signRequest.setStatus(SignRequestStatus.draft);
		signRequestRepository.save(signRequest);
		signBook.getSignRequests().add(signRequest);
		updateStatus(signRequest.getId(), SignRequestStatus.draft, "Création de la demande " + signBook.getId(), "SUCCESS", userEppn, authUserEppn);
		return signRequest;
	}

	public void addDocsToSignRequest(SignRequest signRequest, boolean scanSignatureFields, int docNumber, List<SignRequestParams> signRequestParamses, MultipartFile... multipartFiles) throws EsupSignatureIOException {
		for(MultipartFile multipartFile : multipartFiles) {
			try {
				byte[] bytes = multipartFile.getInputStream().readAllBytes();
				String contentType = multipartFile.getContentType();
				InputStream inputStream = new ByteArrayInputStream(bytes);
				if (multipartFiles.length == 1 && bytes.length > 0) {
<<<<<<< HEAD
					if("application/pdf".equals(contentType) && scanSignatureFields) {
						if(!pdfService.isAcroForm(new ByteArrayInputStream(bytes))) {
							bytes = pdfService.normalizeGS(bytes);
						}
=======
					if("application/pdf".equals(multipartFiles[0].getContentType()) && scanSignatureFields) {
						bytes = pdfService.normalizeGS(bytes);
>>>>>>> 7089b193
						List<SignRequestParams> toAddSignRequestParams = new ArrayList<>();
						if(signRequestParamses.size() == 0) {
							toAddSignRequestParams = signRequestParamsService.scanSignatureFields(new ByteArrayInputStream(bytes), docNumber);

						} else {
							for (SignRequestParams signRequestParams : signRequestParamses) {
								toAddSignRequestParams.add(signRequestParamsService.createSignRequestParams(signRequestParams.getSignPageNumber(), signRequestParams.getxPos(), signRequestParams.getyPos()));
							}
						}
						signRequest.getSignRequestParams().addAll(toAddSignRequestParams);
						Reports reports = validationService.validate(new ByteArrayInputStream(bytes), null);
						if(reports == null || reports.getSimpleReport().getSignatureIdList().size() == 0) {
							inputStream = pdfService.removeSignField(new ByteArrayInputStream(bytes));
						}
					} else if(contentType != null && contentType.contains("image")){
						bytes = pdfService.jpegToPdf(multipartFile.getInputStream(), multipartFile.getName()).readAllBytes();
						contentType = "application/pdf";
						inputStream = new ByteArrayInputStream(bytes);
					}
//					else if(contentType != null && (contentType.contains("application/msword") || contentType.contains("application/vnd.openxmlformats") || contentType.contains("officedocument.wordprocessingml.document"))){
//						bytes = pdfService.convertDocToPDF(multipartFile.getInputStream()).readAllBytes();
//						contentType = "application/pdf";
//						inputStream = new ByteArrayInputStream(bytes);
//					}
					Document document = documentService.createDocument(inputStream, multipartFile.getOriginalFilename(), contentType);
					signRequest.getOriginalDocuments().add(document);
					document.setParentId(signRequest.getId());
				} else {
					logger.warn("file size is 0");
					throw new EsupSignatureIOException("Erreur lors de l'ajout des fichiers");
				}
			} catch (IOException e) {
				logger.warn("error on adding files");
				throw new EsupSignatureIOException("Erreur lors de l'ajout des fichiers", e);
			} catch (EsupSignatureException e) {
				logger.warn("error on converting files");
				throw new EsupSignatureIOException("Erreur lors de la conversion du document", e);
			}
		}
	}

	public void addAttachmentToSignRequest(SignRequest signRequest, MultipartFile... multipartFiles) throws EsupSignatureIOException {
		for(MultipartFile multipartFile : multipartFiles) {
			try {
				Document document = documentService.createDocument(multipartFile.getInputStream(), "attachement_" + signRequest.getAttachments().size() + "_" + multipartFile.getOriginalFilename(), multipartFile.getContentType());
				signRequest.getAttachments().add(document);
				document.setParentId(signRequest.getId());
			} catch (IOException e) {
				throw new EsupSignatureIOException(e.getMessage(), e);
			}
		}
	}

	public void pendingSignRequest(SignRequest signRequest, String authUserEppn) {
		for (Recipient recipient : signRequest.getParentSignBook().getLiveWorkflow().getCurrentStep().getRecipients()) {
			signRequest.getRecipientHasSigned().put(recipient, actionService.getEmptyAction());
		}
		updateStatus(signRequest.getId(), SignRequestStatus.pending, "Envoyé pour signature", "SUCCESS", null, null, null, authUserEppn, authUserEppn);
		customMetricsService.incValue("esup-signature.signrequests", "new");
	}

	public boolean isNextWorkFlowStep(SignBook signBook) {
		return signBook.getLiveWorkflow().getLiveWorkflowSteps().size() >= signBook.getLiveWorkflow().getCurrentStepNumber() + 2;
	}

	public boolean isMoreWorkflowStep(SignBook signBook) {
		return signBook.getLiveWorkflow().getLiveWorkflowSteps().size() >= signBook.getLiveWorkflow().getCurrentStepNumber() + 1 && signBook.getLiveWorkflow().getCurrentStepNumber() > -1;
	}

	public boolean isStepAllSignDone(SignBook signBook) {
		LiveWorkflowStep liveWorkflowStep = signBook.getLiveWorkflow().getCurrentStep();
		return (!liveWorkflowStep.getAllSignToComplete() || isWorkflowStepFullSigned(liveWorkflowStep)) && !isMoreWorkflowStep(signBook);
	}

	public boolean isWorkflowStepFullSigned(LiveWorkflowStep liveWorkflowStep) {
		for (Recipient recipient : liveWorkflowStep.getRecipients()) {
			if (!recipient.getSigned()) {
				return false;
			}
		}
		return true;
	}

	public boolean nextWorkFlowStep(SignBook signBook) {
		if (isMoreWorkflowStep(signBook)) {
			signBook.getLiveWorkflow().setCurrentStep(signBook.getLiveWorkflow().getLiveWorkflowSteps().get(signBook.getLiveWorkflow().getCurrentStepNumber()));
			return signBook.getLiveWorkflow().getCurrentStepNumber() > -1;
		}
		return false;
	}

//	public void serverSign(SignRequest signRequest) throws EsupSignatureException {
//		List<Document> toSignDocuments = new ArrayList<>();
//		for(Document document : getToSignDocuments(signRequest)) {
//			toSignDocuments.add(document);
//		}
//		eventService.publishEvent(new JsonMessage("step", "Initialisation de la procédure", signRequest), "sign", userService.getSystemUser());
//		try {
//			eventService.publishEvent(new JsonMessage("step", "Déverouillage du keystore", signRequest), "sign", userService.getSystemUser());
//
//			File serverKeyStore = new File(SignRequestService.class.getClassLoader().getResource("cert-esupdem.p12").getFile());
//
//			SignatureTokenConnection signatureTokenConnection = userKeystoreService.getSignatureTokenConnection(new FileInputStream(serverKeyStore), "chouthou");
//			CertificateToken certificateToken = userKeystoreService.getCertificateToken(new FileInputStream(serverKeyStore), "chouthou");
//			CertificateToken[] certificateTokenChain = userKeystoreService.getCertificateTokenChain(new FileInputStream(serverKeyStore), "chouthou");
//
//			step = "Formatage des documents";
//
//			AbstractSignatureForm signatureDocumentForm = signService.getSignatureDocumentForm(toSignDocuments, signRequest, false);
//			signatureDocumentForm.setEncryptionAlgorithm(EncryptionAlgorithm.RSA);
//
//			step = "Préparation de la signature";
//
//			signatureDocumentForm.setBase64Certificate(Base64.encodeBase64String(certificateToken.getEncoded()));
//			List<String> base64CertificateChain = new ArrayList<>();
//			for (CertificateToken token : certificateTokenChain) {
//				base64CertificateChain.add(Base64.encodeBase64String(token.getEncoded()));
//			}
//			signatureDocumentForm.setBase64CertificateChain(base64CertificateChain);
//			signatureDocumentForm.setSignWithExpiredCertificate(true);
//
//			ASiCWithXAdESSignatureParameters aSiCWithXAdESSignatureParameters = new ASiCWithXAdESSignatureParameters();
//			aSiCWithXAdESSignatureParameters.aSiC().setContainerType(ASiCContainerType.ASiC_E);
//			AbstractSignatureParameters parameters = aSiCWithXAdESSignatureParameters;
//
//			parameters.setSigningCertificate(certificateToken);
//			parameters.setCertificateChain(certificateTokenChain);
//			parameters.setSignatureLevel(signatureDocumentForm.getSignatureLevel());
//			DSSDocument dssDocument;
//			if(toSignDocuments.size() > 1) {
//				dssDocument = signService.certSignDocument((SignatureMultipleDocumentsForm) signatureDocumentForm, parameters, signatureTokenConnection);
//			} else {
//				dssDocument = signService.certSignDocument((SignatureDocumentForm) signatureDocumentForm, parameters, signatureTokenConnection);
//			}
//			InMemoryDocument signedPdfDocument = new InMemoryDocument(DSSUtils.toByteArray(dssDocument), dssDocument.getName(), dssDocument.getMimeType());
//			step = "Enregistrement du/des documents(s)";
//			addSignedFile(signRequest, signedPdfDocument.openStream(), dssDocument.getName(), signedPdfDocument.getMimeType().getMimeTypeString());
//			updateStatus(signRequest, SignRequestStatus.signed, "Signature", "SUCCESS");
//			applyEndOfStepRules(signRequest, userService.getSystemUser());
//		} catch (EsupSignatureKeystoreException e) {
//			step = "security_bad_password";
//			throw new EsupSignatureKeystoreException(e.getMessage(), e);
//		} catch (Exception e) {
//			step = "sign_system_error";
//			throw new EsupSignatureException(e.getMessage(), e);
//		}
//
//	}

	public boolean isCurrentStepCompleted(SignRequest signRequest) {
		return signRequest.getParentSignBook().getSignRequests().stream().allMatch(sr -> sr.getStatus().equals(SignRequestStatus.completed) || sr.getStatus().equals(SignRequestStatus.refused));
	}

	public boolean isSignRequestCompleted(SignRequest signRequest) {
		if (signRequest.getParentSignBook().getLiveWorkflow().getCurrentStep().getAllSignToComplete()) {
			return signRequest.getRecipientHasSigned().keySet().stream().filter(r -> signRequest.getParentSignBook().getLiveWorkflow().getCurrentStep().getRecipients().contains(r)).allMatch(recipient -> !signRequest.getRecipientHasSigned().get(recipient).getActionType().equals(ActionType.none));
		} else {
			return signRequest.getRecipientHasSigned().keySet().stream().filter(r -> signRequest.getParentSignBook().getLiveWorkflow().getCurrentStep().getRecipients().contains(r)).anyMatch(recipient -> !signRequest.getRecipientHasSigned().get(recipient).getActionType().equals(ActionType.none));
		}
	}

	public void completeSignRequests(List<SignRequest> signRequests, String authUserEppn) {
		for(SignRequest signRequest : signRequests) {
			if(!signRequest.getStatus().equals(SignRequestStatus.refused)) {
				updateStatus(signRequest.getId(), SignRequestStatus.completed, "Terminé", "SUCCESS", authUserEppn, authUserEppn);
			}
		}
	}

	public void addPostit(Long signRequestId, String comment, String userEppn, String authUserEppn) {
		SignRequest signRequest = getById(signRequestId);
				if(comment != null && !comment.isEmpty()) {
			updateStatus(signRequest.getId(), signRequest.getStatus(), "comment", comment, "SUCCES", null, null, null, 0, userEppn, authUserEppn);
		}
	}

	public void cleanDocuments(SignRequest signRequest, String authUserEppn) {
		Date cleanDate = getEndDate(signRequest);
		Calendar cal = Calendar.getInstance();
		if(cleanDate != null) {
			cal.setTime(cleanDate);
			cal.add(Calendar.DATE, globalProperties.getDelayBeforeCleaning());
			Date test = cal.getTime();
			Date now = new Date();
			if(signRequest.getExportedDocumentURI() != null
					&& test.getTime()< now.getTime()
					&& signRequest.getSignedDocuments().size() > 0) {
				clearAllDocuments(signRequest);
				updateStatus(signRequest.getId(), SignRequestStatus.exported, "Fichiers nettoyés", "SUCCESS", authUserEppn, authUserEppn);
			} else {
				logger.debug("cleanning documents was skipped because date");
			}
		} else {
			logger.error("no end date for signrequest " + signRequest.getId());
		}
	}

	public void clearAllDocuments(SignRequest signRequest) {
		if(signRequest.getExportedDocumentURI() != null && !signRequest.getExportedDocumentURI().isEmpty()) {
			logger.info("clear all documents from signRequest : " + signRequest.getId());
			List<Document> documents = new ArrayList<>();
			documents.addAll(signRequest.getOriginalDocuments());
			documents.addAll(signRequest.getSignedDocuments());
			signRequest.getOriginalDocuments().clear();
			signRequest.getSignedDocuments().clear();
			for(Document document : documents) {
				documentService.delete(document);
			}
		}
	}

	public FsFile getLastSignedFsFile(SignRequest signRequest) throws EsupSignatureFsException {
		if(signRequest.getStatus().equals(SignRequestStatus.exported)) {
			if (signRequest.getExportedDocumentURI() != null && !signRequest.getExportedDocumentURI().startsWith("mail")) {
				FsAccessService fsAccessService = fsAccessFactoryService.getFsAccessService(signRequest.getExportedDocumentURI());
				return fsAccessService.getFileFromURI(signRequest.getExportedDocumentURI());
			}
		}
		Document lastSignedDocument = signService.getToSignDocuments(signRequest.getId()).get(0);
		return new FsFile(lastSignedDocument.getInputStream(), lastSignedDocument.getFileName(), lastSignedDocument.getContentType());
	}

	@Transactional
	public void updateStatus(Long signRequestId, SignRequestStatus signRequestStatus, String action, String returnCode, String userEppn, String authUserEppn) {
		updateStatus(signRequestId, signRequestStatus, action, returnCode, null, null, null, null, userEppn, authUserEppn);
	}

	public void updateStatus(Long signRequestId, SignRequestStatus signRequestStatus, String action, String returnCode, Integer pageNumber, Integer posX, Integer posY, String userEppn, String authUserEppn) {
		updateStatus(signRequestId, signRequestStatus, action, returnCode, pageNumber, posX, posY, null, userEppn, authUserEppn);
	}

	public Log updateStatus(Long signRequestId, SignRequestStatus signRequestStatus, String action, String returnCode, Integer pageNumber, Integer posX, Integer posY, Integer stepNumber, String userEppn, String authUserEppn) {
		return logService.create(signRequestId, signRequestStatus, action, null, returnCode, pageNumber, posX, posY, stepNumber, userEppn, authUserEppn);
	}

	public void updateStatus(Long signRequestId, SignRequestStatus signRequestStatus, String action, String comment, String returnCode, Integer pageNumber, Integer posX, Integer posY, Integer stepNumber, String userEppn, String authUserEppn) {
		logService.create(signRequestId, signRequestStatus, action, comment, returnCode, pageNumber, posX, posY, stepNumber, userEppn, authUserEppn);
	}

	public long generateUniqueId() {
		long val = -1;
		while (val < 0) {
			final UUID uid = UUID.randomUUID();
			final ByteBuffer buffer = ByteBuffer.wrap(new byte[16]);
			buffer.putLong(uid.getLeastSignificantBits());
			buffer.putLong(uid.getMostSignificantBits());
			final BigInteger bi = new BigInteger(buffer.array());
			val = bi.longValue();
		}
		return val;
	}

	@Transactional
	public void restore(Long signRequestId, String userEppn) {
		SignRequest signRequest = getById(signRequestId);
		if(signRequest.getStatus().equals(SignRequestStatus.deleted)) {
			List<Log> logs = logService.getBySignRequest(signRequestId);
			logs = logs.stream().sorted(Comparator.comparing(Log::getLogDate).reversed()).collect(Collectors.toList());
			SignRequestStatus restoreStatus = SignRequestStatus.valueOf(logs.get(1).getFinalStatus());
			signRequest.setStatus(restoreStatus);
			signRequest.getParentSignBook().setStatus(restoreStatus);
			logService.create(signRequest.getId(), restoreStatus, "Restauration par l'utilisateur", "", "SUCCESS", null, null, null, null, userEppn, userEppn);
		}
	}

	@Transactional
	public boolean delete(Long signRequestId, String userEppn) {
		SignRequest signRequest = getById(signRequestId);
		if(signRequest.getStatus().equals(SignRequestStatus.deleted)) {
			deleteDefinitive(signRequestId);
			return true;
		} else {
			if (signRequest.getStatus().equals(SignRequestStatus.exported) || signRequest.getStatus().equals(SignRequestStatus.archived)) {
				signRequest.getOriginalDocuments().clear();
				signRequest.getSignedDocuments().clear();
			}
			signRequest.setStatus(SignRequestStatus.deleted);
			logService.create(signRequest.getId(), SignRequestStatus.deleted, "Suppression par l'utilisateur", "", "SUCCESS", null, null, null, null, userEppn, userEppn);
			otpService.deleteOtpBySignRequestId(signRequestId);
			return false;
		}
	}

	@Transactional
	public void deleteDefinitive(Long signRequestId) {
		SignRequest signRequest = getById(signRequestId);
		signRequest.getRecipientHasSigned().clear();
		signRequestRepository.save(signRequest);
		if (signRequest.getData() != null) {
			Long dataId = signRequest.getData().getId();
			signRequest.setData(null);
			dataService.deleteOnlyData(dataId);
		}
		List<Long> commentsIds = signRequest.getComments().stream().map(Comment::getId).collect(Collectors.toList());
		for (Long commentId : commentsIds) {
			commentService.deleteComment(commentId);
		}
		signRequest.getParentSignBook().getSignRequests().remove(signRequest);
		signRequestRepository.delete(signRequest);
	}

	public Date getEndDate(SignRequest signRequest) {
		List<Action> action = signRequest.getRecipientHasSigned().values().stream().filter(action1 -> !action1.getActionType().equals(ActionType.none)).sorted(Comparator.comparing(Action::getDate)).collect(Collectors.toList());
		if(action.size() > 0) {
			return action.get(0).getDate();
		}
		return null;
	}

	@Transactional
	public void deleteSignRequest(Long signRequestId, String userEppn) {
		//TODO critères de suppression ou en conf (if deleteDefinitive)
		SignRequest signRequest = signRequestRepository.findById(signRequestId).get();
		if(signRequest.getStatus().equals(SignRequestStatus.deleted)) {
			deleteDefinitive(signRequestId);
		} else {
			if (signRequest.getStatus().equals(SignRequestStatus.exported) || signRequest.getStatus().equals(SignRequestStatus.archived)) {
				signRequest.getOriginalDocuments().clear();
				signRequest.getSignedDocuments().clear();
			}
			signRequest.setStatus(SignRequestStatus.deleted);
			logService.create(signRequest.getId(), SignRequestStatus.deleted, "Suppression par l'utilisateur", "", "SUCCESS", null, null, null, null, userEppn, userEppn);
			otpService.deleteOtpBySignRequestId(signRequestId);
		}
	}

	@Transactional
	public boolean isTempUsers(Long signRequestId) {
		SignRequest signRequest = getById(signRequestId);
		return userService.getTempUsers(signRequest).size() > 0;
	}

	public boolean checkTempUsers(Long id, List<String> recipientEmails, List<JsonExternalUserInfo> externalUsersInfos) throws MessagingException {
		SignRequest signRequest = getById(id);
		List<User> tempUsers = userService.getTempUsers(signRequest, recipientEmails);
		if(tempUsers.size() > 0) {
			if (externalUsersInfos != null && tempUsers.size() == externalUsersInfos.size()) {
				for (User tempUser : tempUsers) {
					if (tempUser.getUserType().equals(UserType.shib)) {
						logger.warn("TODO Envoi Mail SHIBBOLETH ");
						//TODO envoi mail spécifique
					} else if (tempUser.getUserType().equals(UserType.external)) {
						JsonExternalUserInfo jsonExternalUserInfo = externalUsersInfos.stream().filter(jsonExternalUserInfo1 -> jsonExternalUserInfo1.getEmail().equals(tempUser.getEmail())).findFirst().get();
						tempUser.setFirstname(jsonExternalUserInfo.getFirstname());
						tempUser.setName(jsonExternalUserInfo.getName());
						if(jsonExternalUserInfo.getPhone() != null) {
							tempUser.setPhone(jsonExternalUserInfo.getPhone());
						}
					}
				}
			} else {
				return true;
			}
		}
		return false;
	}

	@Transactional
	public List<Field> prefillSignRequestFields(Long signRequestId, String userEppn) {
		User user = userService.getByEppn(userEppn);
		SignRequest signRequest = getById(signRequestId);
		List<Field> prefilledFields = new ArrayList<>();
		Data data = dataService.getBySignBook(signRequest.getParentSignBook());
		if(data != null) {
			if(data.getForm() != null) {
				List<Field> fields = data.getForm().getFields();
				if (!"".equals(data.getForm().getPreFillType()) && signRequest.getParentSignBook().getLiveWorkflow() != null && signRequest.getParentSignBook().getLiveWorkflow().getCurrentStep() != null && signRequest.getParentSignBook().getLiveWorkflow().getCurrentStep().getUsers().contains(user)) {
					prefilledFields = preFillService.getPreFilledFieldsByServiceName(data.getForm().getPreFillType(), fields, user, signRequest);
					for (Field field : prefilledFields) {
						if(signRequest.getParentSignBook().getLiveWorkflow().getCurrentStep() == null
								|| !field.getWorkflowSteps().contains(signRequest.getParentSignBook().getLiveWorkflow().getCurrentStep().getWorkflowStep())) {
							field.setDefaultValue("");
						}
					}
				} else {
					prefilledFields = data.getForm().getFields();
				}
			}
		}
		for (Field field : prefilledFields) {
			if (field.getName() != null
				&& data.getDatas().size() > 0
				&& data.getDatas().get(field.getName()) != null
				&& !data.getDatas().get(field.getName()).isEmpty()) {
				field.setDefaultValue(data.getDatas().get(field.getName()));
			}
			for(WorkflowStep workflowStep : field.getWorkflowSteps()) {
				Optional<LiveWorkflowStep> liveWorkflowStep = signRequest.getParentSignBook().getLiveWorkflow().getLiveWorkflowSteps().stream().filter(l -> workflowStep.equals(l.getWorkflowStep())).findFirst();
				if(liveWorkflowStep.isPresent()) {
					if(liveWorkflowStep.get().getRecipients().stream().anyMatch(recipient -> recipient.getUser().getEppn().equals(userEppn))
						&& liveWorkflowStep.get().equals(signRequest.getParentSignBook().getLiveWorkflow().getCurrentStep())) {
						field.setEditable(true);
						break;
					} else{
						field.setEditable(false);
					}
				} else {
					field.setEditable(false);
				}
			}
		}
		return prefilledFields;
	}

	@Transactional
	public Document getLastSignedFile(Long signRequestId) {
		SignRequest signRequest = getById(signRequestId);
		if(signRequest.getSignedDocuments().size() > 0) {
			return signRequest.getSignedDocuments().get(signRequest.getSignedDocuments().size() - 1);
		} else {
			return null;
		}
	}

	@Transactional
	public boolean addAttachement(MultipartFile[] multipartFiles, String link, Long signRequestId) throws EsupSignatureIOException {
		SignRequest signRequest = getById(signRequestId);
		int nbAttachmentAdded = 0;
		if(multipartFiles != null && multipartFiles.length > 0) {
			for (MultipartFile multipartFile : multipartFiles) {
				if(multipartFile.getSize() > 0) {
					addAttachmentToSignRequest(signRequest, multipartFile);
					nbAttachmentAdded++;
				}
			}
		}
		if(link != null && !link.isEmpty()) {
			signRequest.getLinks().add(link);
			nbAttachmentAdded++;
		}
		return nbAttachmentAdded > 0;
	}

	public void removeAttachement(Long id, Long attachementId, RedirectAttributes redirectAttributes) {
		SignRequest signRequest = getById(id);
		Document attachement = documentService.getById(attachementId);
		if (!attachement.getParentId().equals(signRequest.getId())) {
			redirectAttributes.addFlashAttribute("message", new JsonMessage("error", "Pièce jointe non trouvée ..."));
		} else {
			signRequest.getAttachments().remove(attachement);
			documentService.delete(attachement);
		}
	}

	public void removeLink(Long id, Integer linkId) {
		SignRequest signRequest = getById(id);
		String toRemove = signRequest.getLinks().get(linkId);
		signRequest.getLinks().remove(toRemove);
	}

	@Transactional
	public void addComment(Long id, String commentText, Integer commentPageNumber, Integer commentPosX, Integer commentPosY, String postit, Integer spotStepNumber, String authUserEppn) {
			SignRequest signRequest = getById(id);
		if(spotStepNumber != null && spotStepNumber > 0) {
			SignRequestParams signRequestParams = signRequestParamsService.createSignRequestParams(commentPageNumber, commentPosX, commentPosY);
			int docNumber = signRequest.getParentSignBook().getSignRequests().indexOf(signRequest);
			signRequestParams.setSignDocumentNumber(docNumber);
			signRequestParams.setComment(commentText);
			signRequest.getSignRequestParams().add(signRequestParams);
			signRequest.getParentSignBook().getLiveWorkflow().getLiveWorkflowSteps().get(spotStepNumber - 1).getSignRequestParams().add(signRequestParams);
		}
		commentService.create(id, commentText, commentPosX, commentPosY, commentPageNumber, spotStepNumber, "on".equals(postit), null, authUserEppn);
		if(!(spotStepNumber != null && spotStepNumber > 0)) {
			updateStatus(signRequest.getId(), null, "Ajout d'un commentaire", commentText, "SUCCESS", commentPageNumber, commentPosX, commentPosY, null, authUserEppn, authUserEppn);
		} else {
			updateStatus(signRequest.getId(), null, "Ajout d'un emplacement de signature", commentText, "SUCCESS", commentPageNumber, commentPosX, commentPosY, null, authUserEppn, authUserEppn);
		}
	}

	public List<User> checkUserResponseSigned(SignRequest signRequest) {
		List<User> usersHasSigned = new ArrayList<>();
		for(Map.Entry<Recipient, Action> recipientActionEntry : signRequest.getRecipientHasSigned().entrySet()) {
			if (recipientActionEntry.getValue().getActionType().equals(ActionType.signed)) {
				usersHasSigned.add(recipientActionEntry.getKey().getUser());
			}
		}
		return usersHasSigned;
	}

	public List<User> checkUserResponseRefused(SignRequest signRequest) {
		List<User> usersHasRefused = new ArrayList<>();
		for(Map.Entry<Recipient, Action> recipientActionEntry : signRequest.getRecipientHasSigned().entrySet()) {
			if (recipientActionEntry.getValue().getActionType().equals(ActionType.refused)) {
				usersHasRefused.add(recipientActionEntry.getKey().getUser());
			}
		}
		return usersHasRefused;
	}

	public Long getNbPendingSignRequests(String userEppn) {
		return signRequestRepository.countByCreateByEppnAndStatus(userEppn, SignRequestStatus.pending);
	}

	public Long getNbDraftSignRequests(String userEppn) {
		return signRequestRepository.countByCreateByEppnAndStatus(userEppn, SignRequestStatus.draft);
	}

	@Transactional
	public boolean getAttachmentResponse(Long signRequestId, Long attachementId, HttpServletResponse httpServletResponse) throws IOException {
		SignRequest signRequest = getById(signRequestId);
		Document attachement = documentService.getById(attachementId);
		if (attachement != null && attachement.getParentId().equals(signRequest.getId())) {
			webUtilsService.copyFileStreamToHttpResponse(attachement.getFileName(), attachement.getContentType(), attachement.getInputStream(), httpServletResponse);
			return true;
		}
		return false;
	}

	@Transactional
	public void getToSignFileResponse(Long signRequestId, HttpServletResponse httpServletResponse) throws SQLException, EsupSignatureFsException, IOException, EsupSignatureException {
		SignRequest signRequest = getById(signRequestId);
		if (!signRequest.getStatus().equals(SignRequestStatus.exported)) {
			List<Document> documents = signService.getToSignDocuments(signRequest.getId());
			Document document;
			if(documents.size() > 0) {
				document = documents.get(0);
			} else {
				document = signRequest.getOriginalDocuments().get(0);
			}
			webUtilsService.copyFileStreamToHttpResponse(document.getFileName(), document.getContentType(), document.getInputStream(), httpServletResponse);
		} else {
			FsFile fsFile = getLastSignedFsFile(signRequest);
			webUtilsService.copyFileStreamToHttpResponse(fsFile.getName(), fsFile.getContentType(), fsFile.getInputStream(), httpServletResponse);
		}
	}

	@Transactional
	public void getToSignFileResponseWithCode(Long signRequestId, HttpServletResponse httpServletResponse) throws SQLException, EsupSignatureFsException, IOException, EsupSignatureException, WriterException {
		SignRequest signRequest = getById(signRequestId);
		if (!signRequest.getStatus().equals(SignRequestStatus.exported)) {
			List<Document> documents = signService.getToSignDocuments(signRequest.getId());
			Document document;
			if(documents.size() > 0) {
				document = documents.get(0);
			} else {
				document = signRequest.getOriginalDocuments().get(0);
			}
			InputStream inputStream = pdfService.addQrCode(signRequest, document.getInputStream());
			webUtilsService.copyFileStreamToHttpResponse(document.getFileName(), document.getContentType(), inputStream, httpServletResponse);
		} else {
			FsFile fsFile = getLastSignedFsFile(signRequest);
			InputStream inputStream = pdfService.addQrCode(signRequest, fsFile.getInputStream());
			webUtilsService.copyFileStreamToHttpResponse(fsFile.getName(), fsFile.getContentType(), inputStream, httpServletResponse);
		}
	}

	@Transactional
	public void getFileResponse(Long documentId, HttpServletResponse httpServletResponse) throws IOException {
		Document document = documentService.getById(documentId);
		webUtilsService.copyFileStreamToHttpResponse(document.getFileName(), document.getContentType(), document.getInputStream(), httpServletResponse);
	}

	@Transactional
	public List<Document> getAttachments(Long signRequestId) {
		SignRequest signRequest = getById(signRequestId);
		return new ArrayList<>(signRequest.getAttachments());
	}

	public boolean replayNotif(Long id) throws EsupSignatureMailException {
		SignRequest signRequest = this.getById(id);
		List<String> recipientEmails = new ArrayList<>();
		List<Recipient> recipients = getCurrentRecipients(signRequest);
		for(Recipient recipient : recipients) {
			if(recipient.getUser() != null  && recipient.getUser().getEmail() != null) {
				recipientEmails.add(recipient.getUser().getEmail());
			}
		}
		long notifTime = Long.MAX_VALUE;
		if(signRequest.getLastNotifDate() != null) {
			notifTime = Duration.between(signRequest.getLastNotifDate().toInstant(), new Date().toInstant()).toHours();
		}
		if(recipientEmails.size() > 0 && notifTime >= globalProperties.getHoursBeforeRefreshNotif() && signRequest.getStatus().equals(SignRequestStatus.pending)) {
			mailService.sendSignRequestReplayAlert(recipientEmails, signRequest);
			return true;
		}
		return false;
	}

	private List<Recipient> getCurrentRecipients(SignRequest signRequest) {
		return signRequest.getParentSignBook().getLiveWorkflow().getCurrentStep().getRecipients().stream().filter(r -> !r.getSigned()).collect(Collectors.toList());
	}

	@Transactional
	public List<SignRequest> getRecipientNotPresentSignRequests(String eppn) {
		List<SignRequest> signRequests = signRequestRepository.findByCreateByEppnAndStatus(eppn, SignRequestStatus.pending);
		List<SignRequest> recipientNotPresentsignRequests = new ArrayList<>(signRequests);
		for(SignRequest signRequest : signRequests) {
			List<Recipient> recipients = signRequest.getParentSignBook().getLiveWorkflow().getCurrentStep().getRecipients();
			for(Recipient recipient : recipients) {
				User user = recipient.getUser();
				if(userService.findPersonLdapByUser(user) != null || user.getUserType().equals(UserType.external) || user.getUserType().equals(UserType.shib)) {
					recipientNotPresentsignRequests.remove(signRequest);
				}
			}
		}
		return recipientNotPresentsignRequests;
	}

	@Transactional
	public List<SignRequestParams> getToUseSignRequestParams(long id, String userEppn) {
		User user = userService.getUserByEppn(userEppn);
		List<SignRequestParams> toUserSignRequestParams = new ArrayList<>();
		SignRequest signRequest = getById(id);
		int signOrderNumber = signRequest.getParentSignBook().getSignRequests().indexOf(signRequest);
		if(signRequest.getParentSignBook().getLiveWorkflow().getCurrentStep() != null) {
			List<SignRequestParams> signRequestParamsForCurrentStep = signRequest.getParentSignBook().getLiveWorkflow().getCurrentStep().getSignRequestParams().stream().filter(signRequestParams -> signRequestParams.getSignDocumentNumber().equals(signOrderNumber)).collect(Collectors.toList());
			for(SignRequestParams signRequestParams : signRequestParamsForCurrentStep) {
				if(signRequest.getSignRequestParams().contains(signRequestParams)
					&& signRequest.getParentSignBook().getLiveWorkflow().getCurrentStep().getRecipients().stream().anyMatch(recipient -> recipient.getUser().equals(user))) {
					toUserSignRequestParams.add(signRequestParams);
				}
			}
		}
		return toUserSignRequestParams;
	}

	@Transactional
	public InputStream getToValidateFile(long id) throws IOException {
		SignRequest signRequest = getById(id);
		Document toValideDocument = signRequest.getLastSignedDocument();
		if(toValideDocument != null) {
			ByteArrayOutputStream outputStream = new ByteArrayOutputStream();
			IOUtils.copy(toValideDocument.getInputStream(), outputStream);
			outputStream.close();
			return new ByteArrayInputStream(outputStream.toByteArray());
		} else {
			return null;
		}
	}

	public List<SignRequest> getAll() {
		return (List<SignRequest>) signRequestRepository.findAll();
	}

	public int transfer(String authUserEppn) {
		int i = 0;
		User user = userService.getUserByEppn(authUserEppn);
		User replacedByUser = user.getCurrentReplaceUser();
		if(replacedByUser != null) {
			List<SignRequest> signRequests = getToSignRequests(authUserEppn).stream().filter(signRequest -> signRequest.getStatus().equals(SignRequestStatus.pending)).collect(Collectors.toList());
			for(SignRequest signRequest : signRequests) {
				for(LiveWorkflowStep liveWorkflowStep : signRequest.getParentSignBook().getLiveWorkflow().getLiveWorkflowSteps()) {
					for(Recipient recipient : liveWorkflowStep.getRecipients()) {
						if(recipient.getUser().getEppn().equals(authUserEppn)) {
							recipient.setUser(replacedByUser);
						}
					}
					for(Recipient recipient : signRequest.getRecipientHasSigned().keySet()) {
						if(recipient.getUser().getEppn().equals(authUserEppn)) {
							recipient.setUser(replacedByUser);
						}
					}
				}
				i++;
			}
		}
		return i;
	}

	public boolean isAttachmentAlert(SignRequest signRequest) {
		boolean attachmentAlert = false;
		if (signRequest.getParentSignBook().getLiveWorkflow().getCurrentStep() != null
			&& signRequest.getParentSignBook().getLiveWorkflow().getCurrentStep().getWorkflowStep() != null
			&& signRequest.getParentSignBook().getLiveWorkflow().getCurrentStep().getWorkflowStep().getAttachmentAlert() != null
			&& signRequest.getParentSignBook().getLiveWorkflow().getCurrentStep().getWorkflowStep().getAttachmentAlert()
			&& signRequest.getAttachments().size() == 0) {
			attachmentAlert = true;
		}
		return attachmentAlert;
	}
	public boolean isAttachmentRequire(SignRequest signRequest) {
		boolean attachmentRequire = false;
		if (signRequest.getParentSignBook().getLiveWorkflow().getCurrentStep() != null
			&&signRequest.getParentSignBook().getLiveWorkflow().getCurrentStep().getWorkflowStep() != null
			&& signRequest.getParentSignBook().getLiveWorkflow().getCurrentStep().getWorkflowStep().getAttachmentRequire() != null
			&& signRequest.getParentSignBook().getLiveWorkflow().getCurrentStep().getWorkflowStep().getAttachmentRequire()
			&& signRequest.getAttachments().size() == 0) {
			attachmentRequire = true;
		}
		return attachmentRequire;
	}

	@Transactional
	public Reports validate(long signRequestId) throws IOException {
		List<Document> documents = signService.getToSignDocuments(signRequestId);
		if(documents.size() > 0) {
			byte[] bytes = documents.get(0).getInputStream().readAllBytes();
			return validationService.validate(new ByteArrayInputStream(bytes), null);
		} else {
			return null;
		}
	}

	@Transactional
	public void warningReaded(String authUserEppn) {
		User authUser = userService.getUserByEppn(authUserEppn);
		List<SignRequest> oldSignRequests = signRequestRepository.findByCreateByEppnAndOlderPending(authUser.getId(), globalProperties.getNbDaysBeforeWarning());
		for (SignRequest signRequest : oldSignRequests) {
			signRequest.setWarningReaded(true);
		}
	}

    public SignRequest getByLastOtp(String urlId) {
		return signRequestRepository.findByLastOtp(urlId);
    }

	@Transactional
	public void renewOtp(String urlId) {
		SignRequest signRequest = getByLastOtp(urlId);
		if(signRequest != null) {
			List<Recipient> recipients = signRequest.getRecipientHasSigned().keySet().stream().filter(r -> r.getUser().getUserType().equals(UserType.external)).collect(Collectors.toList());
			for(Recipient recipient : recipients) {
				try {
					otpService.generateOtpForSignRequest(signRequest.getId(), recipient.getUser().getId(), recipient.getUser().getPhone());
				} catch (EsupSignatureMailException e) {
					logger.error(e.getMessage());
				}
			}
		}
	}

}<|MERGE_RESOLUTION|>--- conflicted
+++ resolved
@@ -168,6 +168,47 @@
 		return signRequestRepository.findByToken(token);
 	}
 
+	public Page<SignRequest> getSignRequestsByForm(Form form, String statusFilter, String recipientsFilter, String docTitleFilter, String creatorFilter, String dateFilter, Pageable pageable) {
+		List<SignRequest> signRequests = new ArrayList<>();
+		List<Data> datas = dataRepository.findByFormId(form.getId());
+		for(Data data : datas) {
+			if(data.getSignBook() != null && data.getSignBook().getSignRequests().size() > 0) {
+				signRequests.add(data.getSignBook().getSignRequests().get(0));
+			}
+		}
+		if(!statusFilter.equals("%")) {
+			signRequests = signRequests.stream().filter(signRequest -> signRequest.getStatus().equals(SignRequestStatus.valueOf(statusFilter))).collect(Collectors.toList());
+		}
+		if(!creatorFilter.equals("%")) {
+			signRequests = signRequests.stream().filter(signRequest -> signRequest.getCreateBy().getEppn().equals(creatorFilter)).collect(Collectors.toList());
+		}
+		if(!recipientsFilter.equals("%")) {
+			signRequests = signRequests.stream().filter(signRequest -> signRequest.getRecipientHasSigned().keySet().stream().anyMatch(recipient -> recipient.getUser().getEppn().equals(recipientsFilter))).collect(Collectors.toList());
+		}
+		if(dateFilter != null && !dateFilter.isEmpty()) {
+			SimpleDateFormat formatter = new SimpleDateFormat("yyyy-MM-dd");
+			Date formattedDate = null;
+			try {
+				formattedDate = formatter.parse(dateFilter);
+			} catch (ParseException e) {
+				e.printStackTrace();
+			}
+			LocalDateTime nowLocalDateTime = formattedDate.toInstant().atZone(ZoneId.systemDefault()).toLocalDateTime();
+			LocalDateTime startLocalDateTime = nowLocalDateTime.with(LocalTime.of(0, 0, 0));
+			LocalDateTime endLocalDateTime = nowLocalDateTime.with(LocalTime.of(23, 59, 59));
+			Date startDateFilter = Timestamp.valueOf(startLocalDateTime);
+			Date endDateFilter = Timestamp.valueOf(endLocalDateTime);
+			signRequests = signRequests.stream().filter(signRequest -> signRequest.getCreateDate().after(startDateFilter) && signRequest.getCreateDate().before(endDateFilter)).collect(Collectors.toList());
+		}
+		if(pageable.getSort().iterator().hasNext()) {
+			Sort.Order order = pageable.getSort().iterator().next();
+			SortDefinition sortDefinition = new MutableSortDefinition(order.getProperty(), true, order.getDirection().isAscending());
+			PropertyComparator<SignRequest> propertyComparator = new PropertyComparator<>(sortDefinition);
+			signRequests.sort(propertyComparator);
+		}
+		return new PageImpl<>(signRequests.stream().skip(pageable.getOffset()).limit(pageable.getPageSize()).collect(Collectors.toList()), pageable, signRequests.size());
+	}
+
 	public Long nbToSignSignRequests(String userEppn) {
 		return signRequestRepository.countByRecipientUserToSign(userEppn);
 	}
@@ -230,15 +271,8 @@
 				String contentType = multipartFile.getContentType();
 				InputStream inputStream = new ByteArrayInputStream(bytes);
 				if (multipartFiles.length == 1 && bytes.length > 0) {
-<<<<<<< HEAD
-					if("application/pdf".equals(contentType) && scanSignatureFields) {
-						if(!pdfService.isAcroForm(new ByteArrayInputStream(bytes))) {
-							bytes = pdfService.normalizeGS(bytes);
-						}
-=======
 					if("application/pdf".equals(multipartFiles[0].getContentType()) && scanSignatureFields) {
 						bytes = pdfService.normalizeGS(bytes);
->>>>>>> 7089b193
 						List<SignRequestParams> toAddSignRequestParams = new ArrayList<>();
 						if(signRequestParamses.size() == 0) {
 							toAddSignRequestParams = signRequestParamsService.scanSignatureFields(new ByteArrayInputStream(bytes), docNumber);
@@ -258,11 +292,6 @@
 						contentType = "application/pdf";
 						inputStream = new ByteArrayInputStream(bytes);
 					}
-//					else if(contentType != null && (contentType.contains("application/msword") || contentType.contains("application/vnd.openxmlformats") || contentType.contains("officedocument.wordprocessingml.document"))){
-//						bytes = pdfService.convertDocToPDF(multipartFile.getInputStream()).readAllBytes();
-//						contentType = "application/pdf";
-//						inputStream = new ByteArrayInputStream(bytes);
-//					}
 					Document document = documentService.createDocument(inputStream, multipartFile.getOriginalFilename(), contentType);
 					signRequest.getOriginalDocuments().add(document);
 					document.setParentId(signRequest.getId());
