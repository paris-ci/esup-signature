package org.esupportail.esupsignature.dss.config;

import com.zaxxer.hikari.HikariDataSource;
import eu.europa.esig.dss.alert.ExceptionOnStatusAlert;
import eu.europa.esig.dss.asic.cades.signature.ASiCWithCAdESService;
import eu.europa.esig.dss.asic.xades.signature.ASiCWithXAdESService;
import eu.europa.esig.dss.cades.signature.CAdESService;
import eu.europa.esig.dss.model.DSSException;
import eu.europa.esig.dss.pades.signature.PAdESService;
import eu.europa.esig.dss.service.crl.JdbcCacheCRLSource;
import eu.europa.esig.dss.service.crl.OnlineCRLSource;
import eu.europa.esig.dss.service.http.commons.CommonsDataLoader;
import eu.europa.esig.dss.service.http.commons.FileCacheDataLoader;
import eu.europa.esig.dss.service.http.commons.OCSPDataLoader;
import eu.europa.esig.dss.service.http.commons.TimestampDataLoader;
import eu.europa.esig.dss.service.http.proxy.ProxyConfig;
import eu.europa.esig.dss.service.ocsp.JdbcCacheOCSPSource;
import eu.europa.esig.dss.service.ocsp.OnlineOCSPSource;
import eu.europa.esig.dss.service.tsp.OnlineTSPSource;
import eu.europa.esig.dss.spi.client.http.DSSFileLoader;
import eu.europa.esig.dss.spi.client.http.IgnoreDataLoader;
import eu.europa.esig.dss.spi.client.jdbc.JdbcCacheConnector;
import eu.europa.esig.dss.spi.tsl.TrustedListsCertificateSource;
import eu.europa.esig.dss.spi.x509.KeyStoreCertificateSource;
import eu.europa.esig.dss.spi.x509.tsp.TSPSource;
import eu.europa.esig.dss.tsl.alerts.LOTLAlert;
import eu.europa.esig.dss.tsl.alerts.TLAlert;
import eu.europa.esig.dss.tsl.alerts.detections.LOTLLocationChangeDetection;
import eu.europa.esig.dss.tsl.alerts.detections.OJUrlChangeDetection;
import eu.europa.esig.dss.tsl.alerts.detections.TLExpirationDetection;
import eu.europa.esig.dss.tsl.alerts.detections.TLSignatureErrorDetection;
import eu.europa.esig.dss.tsl.alerts.handlers.log.LogLOTLLocationChangeAlertHandler;
import eu.europa.esig.dss.tsl.alerts.handlers.log.LogOJUrlChangeAlertHandler;
import eu.europa.esig.dss.tsl.alerts.handlers.log.LogTLExpirationAlertHandler;
import eu.europa.esig.dss.tsl.alerts.handlers.log.LogTLSignatureErrorAlertHandler;
import eu.europa.esig.dss.tsl.function.OfficialJournalSchemeInformationURI;
import eu.europa.esig.dss.tsl.job.TLValidationJob;
import eu.europa.esig.dss.tsl.source.LOTLSource;
import eu.europa.esig.dss.validation.CertificateVerifier;
import eu.europa.esig.dss.validation.CommonCertificateVerifier;
import eu.europa.esig.dss.xades.signature.XAdESService;
import org.apache.http.conn.ssl.TrustAllStrategy;
import org.slf4j.Logger;
import org.slf4j.LoggerFactory;
import org.springframework.beans.factory.annotation.Autowired;
import org.springframework.boot.context.properties.EnableConfigurationProperties;
import org.springframework.context.annotation.Bean;
import org.springframework.core.io.ClassPathResource;
import org.springframework.stereotype.Component;

import javax.annotation.PostConstruct;
import javax.annotation.PreDestroy;
import javax.sql.DataSource;
import java.io.File;
import java.io.IOException;
import java.nio.file.Files;
import java.sql.SQLException;

@Component
@EnableConfigurationProperties(DSSProperties.class)
public class DSSBeanConfig {

	private static final Logger logger = LoggerFactory.getLogger(DSSBeanConfig.class);

	private final DSSProperties dssProperties;

	private final ProxyConfig proxyConfig;

	public DSSBeanConfig(DSSProperties dssProperties, @Autowired(required = false) ProxyConfig proxyConfig) {
		this.dssProperties = dssProperties;
		this.proxyConfig = proxyConfig;
	}

	@PostConstruct
	public void cachedCRLSourceInitialization() throws SQLException {
		cachedCRLSource().initTable();
	}

	@PreDestroy
	public void cachedCRLSourceClean() throws SQLException {
		cachedCRLSource().destroyTable();
	}

	@Bean
	public TSPSource tspSource() {
		OnlineTSPSource tspSource = new OnlineTSPSource(dssProperties.getTspServer());
		TimestampDataLoader timestampDataLoader = new TimestampDataLoader();
		timestampDataLoader.setTimeoutConnection(10000);
		timestampDataLoader.setTrustStrategy(new TrustAllStrategy());
		if(proxyConfig != null) {
			timestampDataLoader.setProxyConfig(proxyConfig);
		}
		tspSource.setDataLoader(timestampDataLoader);
		return tspSource;
	}

	@Bean
	public CommonsDataLoader dataLoader() {
		CommonsDataLoader dataLoader = new CommonsDataLoader();
		dataLoader.setProxyConfig(proxyConfig);
		return dataLoader;
	}

	public CommonsDataLoader trustAllDataLoader() {
		CommonsDataLoader dataLoader = new CommonsDataLoader();
		dataLoader.setProxyConfig(proxyConfig);
		dataLoader.setTrustStrategy(TrustAllStrategy.INSTANCE);
		return dataLoader;
	}

	@Bean
	public OCSPDataLoader ocspDataLoader() {
		OCSPDataLoader ocspDataLoader = new OCSPDataLoader();
		ocspDataLoader.setProxyConfig(proxyConfig);
		return ocspDataLoader;
	}

	public OnlineCRLSource onlineCRLSource() {
		OnlineCRLSource onlineCRLSource = new OnlineCRLSource();
		onlineCRLSource.setDataLoader(trustAllDataLoader());
		return onlineCRLSource;
	}

	public JdbcCacheCRLSource cachedCRLSource() {
		JdbcCacheCRLSource jdbcCacheCRLSource = new JdbcCacheCRLSource();
		jdbcCacheCRLSource.setJdbcCacheConnector(new JdbcCacheConnector(cacheDataSource()));
		jdbcCacheCRLSource.setProxySource(onlineCRLSource());
		jdbcCacheCRLSource.setDefaultNextUpdateDelay((long) (60 * 3)); // 3 minutes
		return jdbcCacheCRLSource;
	}

	public JdbcCacheOCSPSource cachedOCSPSource(OnlineOCSPSource onlineOcspSource) {
		JdbcCacheOCSPSource jdbcCacheOCSPSource = new JdbcCacheOCSPSource();
		jdbcCacheOCSPSource.setJdbcCacheConnector(new JdbcCacheConnector(cacheDataSource()));
		jdbcCacheOCSPSource.setProxySource(onlineOcspSource);
		jdbcCacheOCSPSource.setDefaultNextUpdateDelay((long) (1000 * 60 * 3)); // 3 minutes
		return jdbcCacheOCSPSource;
	}

	@Bean
	public OnlineOCSPSource onlineOcspSource(OCSPDataLoader ocspDataLoader) {
		OnlineOCSPSource onlineOCSPSource = new OnlineOCSPSource();
		onlineOCSPSource.setDataLoader(ocspDataLoader);
		return onlineOCSPSource;
	}

	@Bean
	public KeyStoreCertificateSource ojContentKeyStore() {
		try {
			return new KeyStoreCertificateSource(new ClassPathResource("/keystore.p12").getInputStream(), "PKCS12", "dss-password");
		} catch (IOException e) {
			throw new DSSException("Unable to load the file " + "keystore.p12", e);
		}
	}

	@Bean
	public DSSFileLoader onlineLoader(File tlCacheDirectory) {
		FileCacheDataLoader onlineFileLoader = new FileCacheDataLoader();
		onlineFileLoader.setCacheExpirationTime(0);
		onlineFileLoader.setDataLoader(trustAllDataLoader());
		onlineFileLoader.setFileCacheDirectory(tlCacheDirectory);
		return onlineFileLoader;
	}

	@Bean
	public DSSFileLoader offlineLoader(File tlCacheDirectory) {
		FileCacheDataLoader offlineFileLoader = new FileCacheDataLoader();
		offlineFileLoader.setCacheExpirationTime(Long.MAX_VALUE);
		offlineFileLoader.setDataLoader(new IgnoreDataLoader());
		offlineFileLoader.setFileCacheDirectory(tlCacheDirectory);
		return offlineFileLoader;
	}

	@Bean(name = "european-trusted-list-certificate-source")
	public TrustedListsCertificateSource trustedListSource() {
		return new TrustedListsCertificateSource();
	}

	@Bean
	public TLValidationJob job(TrustedListsCertificateSource trustedListSource, LOTLSource europeanLOTL, DSSFileLoader offlineLoader, DSSFileLoader onlineLoader) {
		TLValidationJob job = new TLValidationJob();
		job.setTrustedListCertificateSource(trustedListSource);
		job.setListOfTrustedListSources(europeanLOTL);
		job.setOfflineDataLoader(offlineLoader);
		job.setOnlineDataLoader(onlineLoader);
		job.setDebug(false);
		return job;
	}

	@Bean
<<<<<<< HEAD
	public File tlCacheDirectory() {
		String tmpDirectory = System.getProperty("java.io.tmpdir");
		File tslCache = new File(tmpDirectory, "dss-tsl-loader");
=======
	public File tlCacheDirectory() throws IOException {
		File tslCache = Files.createTempDirectory("dss-tsl-loader").toFile();
>>>>>>> 96c8c79a
		logger.info("dssPath : " + tslCache.getAbsolutePath());
		if (tslCache.mkdirs()) {
			logger.info("TL Cache folder : {}", tslCache.getAbsolutePath());
		}
		return tslCache;
	}

	@Bean(name = "european-lotl-source")
	public LOTLSource europeanLOTL(KeyStoreCertificateSource ojContentKeyStore) {
		LOTLSource lotlSource = new LOTLSource();
		lotlSource.setUrl(dssProperties.getLotlUrl());
		lotlSource.setCertificateSource(ojContentKeyStore);
		lotlSource.setSigningCertificatesAnnouncementPredicate(new OfficialJournalSchemeInformationURI(dssProperties.getOjUrl()));
		lotlSource.setPivotSupport(true);
		return lotlSource;
	}

	@Bean
	public CertificateVerifier certificateVerifier(OnlineOCSPSource onlineOcspSource, CommonsDataLoader dataLoader, TrustedListsCertificateSource trustedListSource) {
		CommonCertificateVerifier certificateVerifier = new CommonCertificateVerifier();
		certificateVerifier.setCrlSource(cachedCRLSource());
		certificateVerifier.setOcspSource(onlineOcspSource);
		certificateVerifier.setDataLoader(dataLoader);
		certificateVerifier.setTrustedCertSources(trustedListSource);
		certificateVerifier.setAlertOnMissingRevocationData(new ExceptionOnStatusAlert());
		certificateVerifier.setCheckRevocationForUntrustedChains(false);
		return certificateVerifier;
	}

	@Bean
	public ClassPathResource defaultPolicy() {
		return new ClassPathResource(dssProperties.getDefaultValidationPolicy());
	}

	@Bean
	public CAdESService cadesService(CertificateVerifier certificateVerifier, TSPSource tspSource) {
		CAdESService service = new CAdESService(certificateVerifier);
		service.setTspSource(tspSource);
		return service;
	}

	@Bean
	public XAdESService xadesService(CertificateVerifier certificateVerifier, TSPSource tspSource) {
		XAdESService service = new XAdESService(certificateVerifier);
		service.setTspSource(tspSource);
		return service;
	}

	@Bean
	public PAdESService padesService(CertificateVerifier certificateVerifier, TSPSource tspSource) {
		PAdESService service = new PAdESService(certificateVerifier);
		service.setTspSource(tspSource);
		return service;
	}

	@Bean
	public ASiCWithCAdESService asicWithCadesService(CertificateVerifier certificateVerifier, TSPSource tspSource) {
		ASiCWithCAdESService service = new ASiCWithCAdESService(certificateVerifier);
		service.setTspSource(tspSource);
		return service;
	}

	@Bean
	public ASiCWithXAdESService asicWithXadesService(CertificateVerifier certificateVerifier, TSPSource tspSource) {
		ASiCWithXAdESService service = new ASiCWithXAdESService(certificateVerifier);
		service.setTspSource(tspSource);
		return service;
	}

	public DataSource cacheDataSource() {
		HikariDataSource ds = new HikariDataSource();
		ds.setPoolName("DSS-Hikari-Pool");
		ds.setJdbcUrl(dssProperties.getCacheDataSourceUrl());
		ds.setDriverClassName(dssProperties.getCacheDataSourceDriverClassName());
		ds.setUsername(dssProperties.getCacheUsername());
		ds.setPassword(dssProperties.getCachePassword());
		ds.setAutoCommit(false);
		return ds;
	}

	public TLAlert tlSigningAlert() {
		TLSignatureErrorDetection signingDetection = new TLSignatureErrorDetection();
		LogTLSignatureErrorAlertHandler handler = new LogTLSignatureErrorAlertHandler();
		return new TLAlert(signingDetection, handler);
	}

	public TLAlert tlExpirationDetection() {
		TLExpirationDetection expirationDetection = new TLExpirationDetection();
		LogTLExpirationAlertHandler handler = new LogTLExpirationAlertHandler();
		return new TLAlert(expirationDetection, handler);
	}

	public LOTLAlert ojUrlAlert(LOTLSource source) {
		OJUrlChangeDetection ojUrlDetection = new OJUrlChangeDetection(source);
		LogOJUrlChangeAlertHandler handler = new LogOJUrlChangeAlertHandler();
		return new LOTLAlert(ojUrlDetection, handler);
	}

	public LOTLAlert lotlLocationAlert(LOTLSource source) {
		LOTLLocationChangeDetection lotlLocationDetection = new LOTLLocationChangeDetection(source);
		LogLOTLLocationChangeAlertHandler handler = new LogLOTLLocationChangeAlertHandler();
		return new LOTLAlert(lotlLocationDetection, handler);
	}

}<|MERGE_RESOLUTION|>--- conflicted
+++ resolved
@@ -188,14 +188,9 @@
 	}
 
 	@Bean
-<<<<<<< HEAD
 	public File tlCacheDirectory() {
 		String tmpDirectory = System.getProperty("java.io.tmpdir");
 		File tslCache = new File(tmpDirectory, "dss-tsl-loader");
-=======
-	public File tlCacheDirectory() throws IOException {
-		File tslCache = Files.createTempDirectory("dss-tsl-loader").toFile();
->>>>>>> 96c8c79a
 		logger.info("dssPath : " + tslCache.getAbsolutePath());
 		if (tslCache.mkdirs()) {
 			logger.info("TL Cache folder : {}", tslCache.getAbsolutePath());
