<!DOCTYPE html>
<html lang="fr" xmlns:th="http://www.thymeleaf.org">
<!--/*@thymesVar id="signBook" type="org.esupportail.esupsignature.entity.SignBook"*/-->
<!--/*@thymesVar id="signRequest" type="org.esupportail.esupsignature.entity.SignRequest"*/-->
<!--/*@thymesVar id="postits" type="java.util.List<org.esupportail.esupsignature.entity.Log>"*/-->
<!--/*@thymesVar id="globalProperties" type="org.esupportail.esupsignature.config.GlobalProperties"*/-->
<!--/*@thymesVar id="signatureIds" type="java.util.List<String>"*/-->
<!--/*@thymesVar id="currentSignType" type="org.esupportail.esupsignature.entity.enums.SignType"*/-->
<!--/*@thymesVar id="signable" type="java.lang.Boolean"*/-->
<head th:replace="fragments/head :: head"></head>
<body>
<header th:unless="${frameMode}" th:replace="fragments/nav :: nav"></header>
<script>
    // Include model attributs for online forms javascript
    /*<![CDATA[*/
    class User {
        constructor(id, eppn, name, firstname, email) {
            this.id = id;
            this.eppn = eppn;
            this.login = eppn.split("@")[0];
            this.name = name;
            this.firstname = firstname;
            this.email = email;
        }
    }
    const user = new User([[${user.id}]], "[[${user.eppn}]]", "[[${user.name}]]", "[[${user.firstname}]]", "[[${user.email}]]");
    const creator = new User([[${signRequest.createBy.id}]], "[[${signRequest.createBy.eppn}]]", "[[${signRequest.createBy.name}]]", "[[${signRequest.createBy.firstname}]]");
    const currentStepNumber = "[[${currentStepNumber}]]";
    const supervisors = "[[${supervisors}]]";
    const isLastStep = "[[${isLastStep}]]";
    /*]]>*/
</script>

<main role="main">
    <div class="wrapper">
        <nav th:replace="fragments/sides/side-sign :: side-sign"></nav>
        <nav id="breadcrumb" aria-label="breadcrumb" class="breadcrumb-nav">
            <ol class="breadcrumb">
                <li th:if="${editable}" class="breadcrumb-item"><a href="/user/signbooks">Tableau
                    de bord</a></li>
                <li th:unless="${editable}" class="breadcrumb-item"><a
                        href="/user/signbooks/?statusFilter=toSign">Documents à signer</a></li>
                <li class="breadcrumb-item active" aria-current="page">Demande : <span
                        th:text="${signRequest.title}"></span>&nbsp;du&nbsp;<span
                        th:text="${#dates.format(signRequest.createDate, 'dd/MM/yyyy HH:mm')}"></span>
                </li>
            </ol>
        </nav>
        <div id="content" class="content">
            <div id="signButtons" class="fixed-action-btns active">
                <ul id="buttonList" class="list-unstyled">
                    <li th:if="${signable && signRequest.currentSignType != T(org.esupportail.esupsignature.entity.enums.SignType).visa && signRequest.currentSignType != T(org.esupportail.esupsignature.entity.enums.SignType).hiddenVisa}">
                        <a id="signLaunchButton" role="button" class="btn-floating btn-lg bg-success waves-effect"
                           title="Signer"><i class="fas fa-file-signature"></i></a>
                    </li>
                    <li th:unless="${!signable || signRequest.currentSignType != T(org.esupportail.esupsignature.entity.enums.SignType).visa && signRequest.currentSignType != T(org.esupportail.esupsignature.entity.enums.SignType).hiddenVisa}">
                        <a id="visaLaunchButton" role="button" class="btn-floating btn-lg bg-success waves-effect"
                           title="Viser"><i class="fas fa-check"></i></a>
                    </li>
                    <li th:if="${signRequest.createBy.eppn != userEppn && signable && signRequest.status == T(org.esupportail.esupsignature.entity.enums.SignRequestStatus).pending}">
                        <a id="refuseLaunchButton" role="button" class="btn-floating btn-lg bg-danger waves-effect" title="Refuser"
                           th:token="${signRequest.token}" data-bs-toggle="modal" data-bs-target="#refuseModal"><i
                                class="fas fa-file-excel"></i></a>
                    </li>
                    <li th:if="${signRequest.createBy.eppn == userEppn && signRequest.status == T(org.esupportail.esupsignature.entity.enums.SignRequestStatus).deleted}">
                        <a th:href="'/user/signrequests/restore/' + ${signRequest.id}" role="button" class="btn-floating btn-lg bg-primary waves-effect" title="Restaurer"><i class="fas fa-trash-restore"></i></a>
                    </li>
                    <li th:if="${@preAuthorizeService.signRequestOwner(signRequest.id, authUserEppn)}">
                        <a role="button" class="btn-floating btn-lg bg-danger waves-effect"
                           th:title="${signRequest.status != T(org.esupportail.esupsignature.entity.enums.SignRequestStatus).deleted ? 'Mettre à la corbeille' : 'Supprimer de la corbeille'}"
                           data-bs-toggle="modal" th:data-bs-target="'#modal-warning-' + ${signRequest.id}">
                            <span th:if="${signRequest.status == T(org.esupportail.esupsignature.entity.enums.SignRequestStatus).deleted}" class="fa-stack">
                              <i class="fas fa-trash-alt" style="opacity: 0.85;"></i>
                              <i class="fas fa-ban fa-stack-1x" style="font-size: 45px;"></i>
                            </span>
                            <i th:if="${signRequest.status != T(org.esupportail.esupsignature.entity.enums.SignRequestStatus).deleted}" class="fas fa-trash-alt"></i>
                        </a>
                    </li>
                    <li th:if="${signRequest.status == T(org.esupportail.esupsignature.entity.enums.SignRequestStatus).pending}">
                        <a class="btn-lg btn-floating bg-primary waves-effect"
                           th:href="'/ws-secure/signrequests/get-last-file/' + ${id}" target="_blank"
                           title="Télécharger la précédente version du document"><i class="fas fa-file-download"></i></a>
                    </li>
                    <li th:if="${signRequest.status != T(org.esupportail.esupsignature.entity.enums.SignRequestStatus).pending}">
                        <a class="btn-lg btn-floating bg-primary waves-effect"
                           th:href="'/ws-secure/signrequests/get-last-file/' + ${id}" target="_blank"
                           title="Télécharger la dernière version du document"><i class="fas fa-file-download"></i></a>
                    </li>
                    <li th:if="${signRequest.status == T(org.esupportail.esupsignature.entity.enums.SignRequestStatus).completed || signRequest.status == T(org.esupportail.esupsignature.entity.enums.SignRequestStatus).exported || signRequest.status == T(org.esupportail.esupsignature.entity.enums.SignRequestStatus).archived || signRequest.status == T(org.esupportail.esupsignature.entity.enums.SignRequestStatus).cleaned}">
                        <a class="btn-lg btn-floating bg-primary waves-effect"
                           onclick='alert("Le document ainsi téléchargé est destiné exclusivement à l`impression. Les signatures éléctroniques ne sont présentes que dans la version numérique")'
                           th:href="'/ws-secure/signrequests/print-with-code/' + ${id}" target="_blank"
                           title="Imprimer avec un code datamatrix"><i class="fas fa-print"></i></a>
                    </li>
                    <th:block id="signButtons" th:if="${signRequest.status == T(org.esupportail.esupsignature.entity.enums.SignRequestStatus).draft}" th:unless="${signable}" class="fixed-action-btns active">
                        <li>
                            <a role="button" class="btn-floating btn-lg bg-success waves-effect" title="Démarrer le circuit"
                               data-bs-toggle="modal" data-bs-target="#sendModal"><i class="fas fa-play"></i>
                            </a>
                        </li>
<!--                        <li>-->
<!--                            <a role="button" class="btn-floating btn-lg bg-danger waves-effect" title="Supprimer"-->
<!--                               data-bs-toggle="modal" data-bs-target="#modal-warning"-->
<!--                               th:data-bs-target="'#modal-warning-' + ${signRequest.id}"><i class="fas fa-trash-alt"></i>-->
<!--                            </a>-->
<!--                        </li>-->
                    </th:block>
                <th:block id="openButtons" class="fixed-action-btns active"
                     th:if="${viewRight && (signRequest.status == T(org.esupportail.esupsignature.entity.enums.SignRequestStatus).deleted || signRequest.status == T(org.esupportail.esupsignature.entity.enums.SignRequestStatus).completed || signRequest.status == T(org.esupportail.esupsignature.entity.enums.SignRequestStatus).exported || signRequest.status == T(org.esupportail.esupsignature.entity.enums.SignRequestStatus).archived || signRequest.status == T(org.esupportail.esupsignature.entity.enums.SignRequestStatus).cleaned)}"
                     onmouseover="$('#openButtons').toggleClass('active');"
                     onmouseout="$('#openButtons').toggleClass('active');">
                    <li>
                        <a class="btn-lg btn-floating bg-primary waves-effect"
                           th:href="'/ws-secure/signrequests/get-last-file-report/' + ${id}" target="_blank"
                           title="Enregistrer le document signé et le rapport de signature"><i class="fas fa-file-archive"></i></a>
                    </li>
                    <li><a title="Export SEDA" class="btn btn-floating bg-primary aves-effect d-none" th:href="'/ws-secure/signrequests/get-seda/' + ${id}">
                        <i class="fas fa-file-export"></i>
                    </a></li>
                    <li><a th:if="${signRequest.status != T(org.esupportail.esupsignature.entity.enums.SignRequestStatus).exported}" class="btn btn-floating bg-primary waves-effect d-none" th:href="'/user/validation/document/' + ${id}" title="Contrôler le document">
                        <i class="fas fa-shield-alt "></i>
                    </a></li>
                   </th:block>
                    <li th:if="${nextSignBook != null}" class="d-none">
                        <a id="nextSignBookButton" role="button" th:href="'/user/signbooks/' + ${nextSignBook.id}"
                           class="btn-lg btn-floating bg-primary waves-effect" title="Demande suivante"><i
                                class="fas fa-arrow-right"></i></a>
                    </li>
                </ul>
            </div>
            <div th:replace="user/signrequests/includes/tools :: tools"></div>
            <div style="position: absolute;left: 270px;top: 180px;">
                <th:block th:each="postit, iterate : ${postits}">
                    <div class="postit-global d-none"
                         th:style="'background-color: ' + ${postit.postitColor} + ';position: fixed; right: ' + ${150 - (iterate.index * 10)} + 'px; top : ' + ${215 + (iterate.index * 190)} + 'px;'">
                        <button type="button" class="postit-global-close close">
                            <i class="fas fa-eye"></i>
                        </button>
                        <b th:text="${postit.createBy.firstname + ' ' + postit.createBy.name}"></b>
                        <p th:text="'le ' + ${#dates.format(postit.createDate, 'dd/MM/yyyy HH:mm')}"></p>
                        <p class="postitarea" th:text="${postit.text}"></p>
                    </div>
                </th:block>
            </div>
            <th:block th:if="${toSignDocument != null && toSignDocument.contentType == 'application/pdf'}">
                <div th:replace="user/signrequests/includes/workspace :: workspace"></div>
            </th:block>
            <th:block th:if="${signRequest.parentSignBook.status == T(org.esupportail.esupsignature.entity.enums.SignRequestStatus).cleaned}">
                <div class="alert alert-success">
                    Le document contenu dans cette demande de signature a été archivé. Vous avez la posibilité de le télécharger à l'aide du bouton en bas à droite.
                </div>
            </th:block>
            <div th:if="${signable && (toSignDocument == null || toSignDocument.contentType != 'application/pdf') && signRequest.originalDocuments.size() > 0}" id="workspace"
                 class="workspace alert alert-secondary row">
                <div class="card col-lg-10 mx-auto mb-1">
                    <div class="card-body">
                        <h5 class="text-center">Liste des documents originaux</h5>
                        <div class="file-loading">
                            <input id="multipartFiles" name="multipartFiles" type="file" multiple="multiple"/>
                        </div>
                    </div>
                </div>
                <div class="card col-lg-10 mx-auto"
                     th:if="${signRequest.status == T(org.esupportail.esupsignature.entity.enums.SignRequestStatus).completed || signRequest.status == T(org.esupportail.esupsignature.entity.enums.SignRequestStatus).exported}">
                    <div class="card-body">
                        <h5 class="text-center">Liste des documents signés</h5>
                        <div class="file-loading">
                            <input id="signedFiles" name="signedFiles" type="file" multiple="multiple"/>
                        </div>
                    </div>
                </div>
                <script th:inline="javascript" type="module">
                    import {default as FilesInput} from '/js/modules/utils/FilesInput.js?version=[[${versionApp}]]';
                    new FilesInput($("#multipartFiles"), "", "multipartFiles", [[${signRequest.originalDocuments}]], true, [[${_csrf}]]);
                    new FilesInput($("#signedFiles"), "", "signedFiles", [[${signRequest.signedDocuments}]], true, [[${_csrf}]]);
                </script>
            </div>
            <div th:if="${!signable && (toSignDocument == null || toSignDocument.contentType != 'application/pdf') && signRequest.originalDocuments.size() > 0}" class="workspace alert alert-danger">
                Un document de cette demande est corrompu. Merci de supprimer la demande et d'en émettre une nouvelle à l'aide d'un fichier valide.
            </div>
            <div th:if="${toSignDocument == null && signRequest.status == T(org.esupportail.esupsignature.entity.enums.SignRequestStatus).deleted}" class="alert alert-danger">
                <h4>La demande de signature a été supprimée</h4>
                <p th:if="${signRequest.exportedDocumentURI != null}">
                    Vous trouverez une copie du document signé ici : <a th:href="${signRequest.exportedDocumentURI}" th:text="${signRequest.exportedDocumentURI}"></a>
                </p>
            </div>
        </div>
    </div>
</main>

<div id="wait" class="modal fade" tabindex="-1" role="dialog" data-keyboard="false" data-backdrop="static">
    <div class="modal-dialog" role="document">
        <div class="modal-content">
            <div class="modal-body text-center">
                <h5>Signature du document</h5>
                <div id="signSpinner" class="justify-content-center">
                    <div class="spinner-border" role="status" style="width: 3rem; height: 3rem;">
                        <span class="sr-only">En cours...</span>
                    </div>
                </div>
                <div id="signError" class="alert alert-danger" role="alert">
                    Erreur du système de signature
                </div>
            </div>
            <div class="modal-footer">
                <button id="closeModal" type="button" class="btn btn-secondary align-self-center" data-bs-dismiss="modal">
                    Fermer
                </button>
                <button id="validModal" onclick="location.reload();" class="btn btn-secondary">Terminer</button>
            </div>
        </div>
    </div>
</div>

<div th:if="${signable}" th:with="signType = ${signRequest.currentSignType}" class="modal fade" id="signModal"
     tabindex="-1" role="dialog" aria-labelledby="signModalLabel" aria-hidden="true">
    <div class="modal-dialog modal-lg" role="document">
        <div class="modal-content">
            <div class="modal-header">
                <h3 class="modal-title" id="signModalLabel">
                    <span th:if="${signType == T(org.esupportail.esupsignature.entity.enums.SignType).hiddenVisa}">Confirmer le visa du document</span>
                    <span th:unless="${signType == T(org.esupportail.esupsignature.entity.enums.SignType).hiddenVisa}">Confirmer la signature du document</span>
                </h3>
                <button type="button" class="btn-close" data-bs-dismiss="modal" aria-label="Close"></button>
            </div>
            <div class="modal-body">
                <div class="alert alert-danger mb-1" th:if="${!(signRequest.parentSignBook.liveWorkflow.currentStep.signType == T(org.esupportail.esupsignature.entity.enums.SignType).certSign || signRequest.parentSignBook.liveWorkflow.currentStep.signType == T(org.esupportail.esupsignature.entity.enums.SignType).nexuSign) && signatureIds.size() > 0}">
                    Attention ce document comporte <span th:text="${signatureIds.size()}"></span> signature(s) électronique(s). Le fait d’apposer une signature calligraphique ou un visa visuel aura pour effet de détruire les précédentes signatures
                </div>
                <div id="visaFormConfirm" th:if="${signType == T(org.esupportail.esupsignature.entity.enums.SignType).hiddenVisa}">
                    <div class="alert alert-primary">
                        <p th:utext="'<p>Le visa vous permet de valider le document et de le passer à l’étape suivante.</p><p>L’opération sera enregistrée mais aucune trace n’apparaitra sur le document.</p>'"></p>
                    </div>
                </div>
                <div id="signFormConfirm" th:unless="${signType == T(org.esupportail.esupsignature.entity.enums.SignType).hiddenVisa}">
                    <div class="alert alert-primary">
                        <p th:utext="'Le niveau de signature minimum demandé pour signer ce document est : <br><center><b>' + #{'signbook.signtype.' + ${signType}} + '</b></center>'"></p>
                    </div>
                </div>
                <div id="noOptions" class="alert alert-danger mt-1" style="display: none;">
                    Aucune option de signature n'est disponible pour cette demande. Si vous en avez la possibilité, merci d’ajouter une signature sur le document et/ou de démarrer NexU.
                </div>
<<<<<<< HEAD
                <div id="noSeal" th:if="${!sealCertOK}" class="alert alert-danger mt-1" style="display: none;">
                    La signature par certificat cachet d’établissement et temporairement indisponible pour des raisons de maintenance. Merci refaire un essai ultérieurement.
                </div>
                <div id="selectTypeDiv" class="alert alert-success mt-1" th:if="${signType != T(org.esupportail.esupsignature.entity.enums.SignType).hiddenVisa}">
                    <label for="certType">Merci de sélectionner le type de signature que vous souhaitez utiliser parmi les types disponibles</label>
                    <select id="certType" name="certType" class="form-select mt-2" required>
                        <th:block th:each="signWith : ${signWiths}">
                            <th:block th:if="${signWith.name != 'sealCert'}">
                                <option th:value="${signWith}" th:text="#{'signwith.' + ${signWith}}"></option>
                            </th:block>
                            <th:block th:if="${signWith.name == 'sealCert'}">
                                <option th:if="${sealCertOK}" th:value="${signWith}" th:text="#{'signwith.' + ${signWith}}"></option>
                                <option th:unless="${sealCertOK}" value="" th:text="#{'signwith.' + ${signWith}}" disabled></option>
                            </th:block>
                        </th:block>
                    </select>
                    <input class="form-control mt-2 mb-1" type="password" id="password" name="password" value="" placeholder="Mot de passe du keystore" />
                </div>
                <th:block th:if="${signRequest.parentSignBook.liveWorkflow.getLiveWorkflowSteps().size() > signRequest.parentSignBook.liveWorkflow.currentStepNumber}">
                    <label for="signComment">Vous pouvez ajouter un commentaire</label>
                    <textarea id="signComment" placeholder="Votre commentaire sera visible de tous les participants."  onfocus="this.placeholder = ''" class="form-control" name="comment"></textarea>
                </th:block>
=======
                <label for="signComment">Vous pouvez ajouter un commentaire</label>
                <textarea id="signComment" placeholder="Votre commentaire sera visible de tous les participants."  onfocus="this.placeholder = ''" class="form-control" name="comment"></textarea>
>>>>>>> abd2d271
                <div id="nexuCheck" th:classappend="${signType != T(org.esupportail.esupsignature.entity.enums.SignType).nexuSign ? 'd-none' : ''}">
                    <div id="nexu_version_alert" style="display: none;text-align: center;">
                        <div class="alert alert-warning float-start">
                            L'application NexU n’a pas la bonne version : NexU <span th:text="${globalProperties.nexuVersion} + 'est nécessaire'"></span>
                            <br>
                            <button onclick="location.reload();" class="mt-2 mx-auto btn btn-warning">
                                <i class="fas fa-sync-alt fa-2x"></i><br> Cliquez ici après le lancement de NexU
                            </button>
                        </div>
                    </div>
                    <div id="nexu_missing_alert" class="mt-1" style="display: none;">
                        <div class="alert alert-warning text-center">
                            <p class="text-left">L'application NexU n'a pas été détectée</p>
                            <p  class="text-left">Si vous souhaitez signer à l'aide d'un certificat présent sur votre poste ou sur clé USB, merci de lancer l’application NexU sur votre poste puis d'actualiser la page.<br/>
                                Pour plus d'informations sur l'utilisation de NexU merci de consulter la documentation à cette adresse :
                                <a target="_blank" href="https://www.esup-portail.org/wiki/display/SIGN/Application+NexU">https://www.esup-portail.org/wiki/display/SIGN/Application+NexU</a>
                            </p>
                            <button onclick="location.reload();" class="mt-2 mx-auto btn btn-warning align-self-center">
                                <i class="fas fa-sync-alt fa-2x"></i><br> Cliquez ici après le lancement de NexU
                            </button>
                        </div>
                    </div>
                    <div id="nexu_ready_alert" style="display: none;">
                        <div class="alert alert-success mt-1 mb-1 col-12">
                            L’application NexU est fonctionnelle
                            <br/>
                            <small>Vous allez être redirigé vers le système NexU qui permet d’utiliser une clé matérielle</small>
                        </div>
                    </div>
                </div>
            </div>
            <div class="modal-footer">
                <button type="button" class="btn btn-secondary" data-bs-dismiss="modal">Annuler</button>
                <button id="checkValidateSignButtonEnd"
                        class="btn btn-success me-1" title="Signer" th:value="${signRequest.id}" autofocus>
                    <span th:unless="${signType == T(org.esupportail.esupsignature.entity.enums.SignType).visa || signType == T(org.esupportail.esupsignature.entity.enums.SignType).hiddenVisa}">Signer</span>
                    <span th:if="${signType == T(org.esupportail.esupsignature.entity.enums.SignType).visa || signType == T(org.esupportail.esupsignature.entity.enums.SignType).hiddenVisa}">Viser</span>
                </button>
                <button id="checkValidateSignButtonNext" th:if="${nextSignBook != null}"
                        class="btn btn-success" title="Signer" th:value="${signRequest.id}" autofocus>
                    <span th:unless="${signType == T(org.esupportail.esupsignature.entity.enums.SignType).visa || signType == T(org.esupportail.esupsignature.entity.enums.SignType).hiddenVisa}">Signer et aller à la suivante </span>
                    <span th:if="${signType == T(org.esupportail.esupsignature.entity.enums.SignType).visa || signType == T(org.esupportail.esupsignature.entity.enums.SignType).hiddenVisa}">Viser et aller à la suivante </span>
                    <i class="fas fa-arrow-alt-circle-right"></i>
                </button>
            </div>
        </div>
    </div>
</div>

<div th:if="${signable}" class="modal fade" id="signAllModal" tabindex="-1" role="dialog"
     aria-labelledby="signModalLabel" aria-hidden="true">
    <div class="modal-dialog modal-lg" role="document">
        <div class="modal-content">
            <div class="modal-header">
                <h5 class="modal-title" id="signAllModalLabel">Confirmer la signature des documents</h5>
                <button type="button" class="btn-close" data-bs-dismiss="modal" aria-label="Close"></button>
            </div>
            <div class="modal-body">
                <input autocomplete="new-password"
                       th:classappend="${signRequest.currentSignType != T(org.esupportail.esupsignature.entity.enums.SignType).certSign && currentSignType != T(org.esupportail.esupsignature.entity.enums.SignType).nexuSign} ? 'd-none'"
                       class="form-control" type="password" id="passwordAll" name="passwordAll" value=""
                       placeholder="Mot de passe du keystore"/>
            </div>
            <div class="modal-footer">
                <button type="button" class="btn btn-secondary col-12" data-bs-dismiss="modal">Annuler</button>
                <button id="checkValidateSignButton" class="mb-1 col-12 btn btn-success" title="Signer"
                        th:value="${signRequest.parentSignBook.id}">
                    <span th:if="${signRequest.currentSignType != T(org.esupportail.esupsignature.entity.enums.SignType).visa && signRequest.currentSignType != T(org.esupportail.esupsignature.entity.enums.SignType).hiddenVisa && signRequest.currentSignType != T(org.esupportail.esupsignature.entity.enums.SignType).hiddenVisa}">
                        <i class="fas fa-signature"></i> Signer
                    </span>
                    <span th:if="${signRequest.currentSignType == T(org.esupportail.esupsignature.entity.enums.SignType).visa || signRequest.currentSignType == T(org.esupportail.esupsignature.entity.enums.SignType).hiddenVisa}">
                    <i class="fas fa-check"></i> Viser
                        </span>
                </button>
            </div>
        </div>
    </div>
</div>

<div th:if="${signRequest.parentSignBook.liveWorkflow.currentStep != null && signRequest.parentSignBook.liveWorkflow.currentStep.repeatable != null && signRequest.parentSignBook.liveWorkflow.currentStep.repeatable}" class="modal fade" id="stepRepeatableModal" tabindex="-1" role="dialog"
     aria-labelledby="signModalLabel" aria-hidden="true">
    <div class="modal-dialog modal-lg" role="document">
        <div class="modal-content">
            <div class="modal-header">
                <h5 class="modal-title" id="stepRepeatableModalLabel">Etape supplémentaire ?</h5>
                <button type="button" class="btn-close" data-bs-dismiss="modal" aria-label="Close"></button>
            </div>
            <div class="modal-body">
                <input th:classappend="${signRequest.parentSignBook.liveWorkflow.currentStep.signType != T(org.esupportail.esupsignature.entity.enums.SignType).certSign || user.keystore == null} ? 'd-none'"
                       class="form-control mt-2 mb-1" type="password" id="passwordInfinite" name="password" value=""
                       placeholder="Mot de passe du keystore" />
                <p>
                    Vous avez la possibilité de demander une validation intermédiaire avant l’étape suivante.
                </p>
                <p>
                    Sans modification de votre part,
                    <span th:if="${signRequest.parentSignBook.liveWorkflow.liveWorkflowSteps.size() == signRequest.parentSignBook.liveWorkflow.getCurrentStepNumber()}">
                        vous resterez le dernier destinataire de ce document
                    </span>
                    <span th:unless="${signRequest.parentSignBook.liveWorkflow.liveWorkflowSteps.size() == signRequest.parentSignBook.liveWorkflow.getCurrentStepNumber()}">
                        le document sera envoyé pour l'étape :
                        <span th:if="${signRequest.parentSignBook.liveWorkflow.liveWorkflowSteps.get(signRequest.parentSignBook.liveWorkflow.getCurrentStepNumber()).workflowStep != null}"
                              th:text="${signRequest.parentSignBook.liveWorkflow.liveWorkflowSteps.get(signRequest.parentSignBook.liveWorkflow.getCurrentStepNumber()).workflowStep.description}">

                        </span>
                        <span th:unless="${signRequest.parentSignBook.liveWorkflow.liveWorkflowSteps.get(signRequest.parentSignBook.liveWorkflow.getCurrentStepNumber()).workflowStep != null}"
                              th:text="${signRequest.parentSignBook.liveWorkflow.getCurrentStepNumber() + 1}">
                        </span>
                        .
                    </span>
                </p>
                <button id="enableInfinite" class="mb-1 col-12 btn btn-primary" title="Signer" th:value="${signRequest.parentSignBook.id}">
                    <th:block th:if="${signRequest.currentSignType != T(org.esupportail.esupsignature.entity.enums.SignType).visa && signRequest.currentSignType != T(org.esupportail.esupsignature.entity.enums.SignType).hiddenVisa && signRequest.currentSignType != T(org.esupportail.esupsignature.entity.enums.SignType).hiddenVisa}">
                        <i class="fas fa-caret-down"></i> Signer le document puis ajouter une étape <i class="fas fa-caret-down"></i>
                    </th:block>
                    <th:block th:if="${signRequest.currentSignType == T(org.esupportail.esupsignature.entity.enums.SignType).visa || signRequest.currentSignType == T(org.esupportail.esupsignature.entity.enums.SignType).hiddenVisa}">
                        <i class="fas fa-caret-down"></i> Signer le document puis ajouter une étape <i class="fas fa-caret-down"></i>
                    </th:block>
                </button>
                <form id="infiniteForm" class="d-none">
                    <input type="submit" id="infiniteFormSubmit" class="d-none">
                    <label for="recipientsEmailsInfinite">Choisir les participants</label>
                    <div class="form-group mb-3">
                        <select class="select-users" data-check="true" name="recipientsEmails" id="recipientsEmailsInfinite" size="5" multiple="multiple" required="required">
                            <option data-placeholder="true"></option>
                        </select>
                    </div>
                    <div class="form-group mb-3" id="allSignToComplete-infinite">
                        <label for="allSignToCompleteInfinite">
                            Tous les participants doivent-ils signer ?
                        </label>
                        <label class="switch">
                            <input type="checkbox" class="form-check-input" name="allSignToComplete" id="allSignToCompleteInfinite"/>
                            <span class="slider round"></span>
                        </label>
                    </div>
                    <div class="form-group mb-3" id="multi-sign">
                        <label for="multiSign">
                            L'utilisateur peut apposer plusieurs signatures ?
                        </label>
                        <label class="switch">
                            <input type="checkbox" class="form-check-input" name="multiSign" id="multiSign"/>
                            <span class="slider round"></span>
                        </label>
                    </div>
                    <div class="form-group mb-3" th:if="${signRequest.parentSignBook.liveWorkflow.currentStep.repeatableSignType == null}">
                        <label for="signTypeInfinite">Choisir un type de signature</label>
                        <select name="signType" id="signTypeInfinite" class="form-select">
                            <th:block th:each="signType : ${signTypes}">
                                <option th:value="${signType}"
                                        th:text="#{'signbook.signtype.' + ${signType}}" th:selected="${signType == 'pdfImageStamp'}"></option>
                            </th:block>
                        </select>
                    </div>
                    <input th:if="${signRequest.parentSignBook.liveWorkflow.currentStep.repeatableSignType != null}" type="hidden" id="signTypeInfinite" name="signType" th:value="${signRequest.parentSignBook.liveWorkflow.currentStep.repeatableSignType}">
                    <div class="form-group mb-3">
                        <textarea id="signCommentInfinite" class="form-control" name="comment" placeholder="Vous pouvez saisir un commentaire ici. Celui-ci sera visible de tous les participants."></textarea>
                    </div>
                    <button type="button" id="launchInfiniteSignButton" class="mb-1 col-12 btn btn-success" title="Signer" th:value="${signRequest.parentSignBook.id}">
                    <span th:if="${signRequest.currentSignType != T(org.esupportail.esupsignature.entity.enums.SignType).visa && signRequest.currentSignType != T(org.esupportail.esupsignature.entity.enums.SignType).hiddenVisa && signRequest.currentSignType != T(org.esupportail.esupsignature.entity.enums.SignType).hiddenVisa}">
                        <i class="fas fa-signature"></i> Confirmer la signature et l'ajout de l'étape
                    </span>
                    <span th:if="${signRequest.currentSignType == T(org.esupportail.esupsignature.entity.enums.SignType).visa || signRequest.currentSignType == T(org.esupportail.esupsignature.entity.enums.SignType).hiddenVisa}">
                        <i class="fas fa-check"></i> Confirmer le visa et l'ajout de l'étape
                    </span>
                    </button>
                </form>
                <textarea id="signCommentNoInfinite" placeholder="Vous pouvez saisir un commentaire ici. Celui-ci sera visible de tous les participants."  onfocus="this.placeholder = ''" class="form-control mt-1" name="comment"></textarea>
                <button id="launchNoInfiniteSignButton" class="mt-1 col-12 btn btn-success" title="Signer"
                        th:value="${signRequest.parentSignBook.id}">
                    <span th:if="${signRequest.currentSignType != T(org.esupportail.esupsignature.entity.enums.SignType).visa && signRequest.currentSignType != T(org.esupportail.esupsignature.entity.enums.SignType).hiddenVisa && signRequest.currentSignType != T(org.esupportail.esupsignature.entity.enums.SignType).hiddenVisa}">
                        <i class="fas fa-signature"></i> Signer le document sans ajout d'étape
                    </span>
                    <span th:if="${signRequest.currentSignType == T(org.esupportail.esupsignature.entity.enums.SignType).visa || signRequest.currentSignType == T(org.esupportail.esupsignature.entity.enums.SignType).hiddenVisa}">
                        <i class="fas fa-check"></i> Viser le document sans ajout d'étape
                    </span>
                </button>
            </div>
        </div>
    </div>
</div>

<div th:if="${signRequest.status == T(org.esupportail.esupsignature.entity.enums.SignRequestStatus).draft}"
     class="modal fade" id="sendModal" tabindex="-1" role="dialog" aria-hidden="true">
    <div class="modal-dialog modal-xl" role="document">
        <div class="modal-content">
            <div class="modal-header">
                <h3 th:if="${signRequest.parentSignBook.liveWorkflow.liveWorkflowSteps.size() > 0}" class="modal-title">Démarrer le circuit</h3>
                <h3 th:unless="${signRequest.parentSignBook.liveWorkflow.liveWorkflowSteps.size() > 0}" class="modal-title">Valider le document</h3>
                <button type="button" class="btn-close" data-bs-dismiss="modal"
                        aria-label="Close">

                </button>
            </div>
            <form th:action="'/user/signrequests/pending/' + ${signRequest.id}" method="post">
                <div class="modal-body">
                    <th:block th:unless="${steps.size() > 0}">
                        <p th:unless="${signRequest.parentSignBook.liveWorkflow.liveWorkflowSteps.size() > 0}">
                            Après la validation, vous pourrez télécharger le document
                        </p>
                    </th:block>
                    <div th:if="${steps.size() > 0 || signRequest.parentSignBook.liveWorkflow.liveWorkflowSteps.size() > 0}">
                        <th:block th:if="${signRequest.parentSignBook.liveWorkflow.workflow != null && signRequest.parentSignBook.liveWorkflow.liveWorkflowSteps.size() == 0}">
                            <h5>
                                Le circuit comporte <span
                                    th:text="${signRequest.parentSignBook.liveWorkflow.workflow.workflowSteps.size()}"></span>
                                étape<span
                                    th:if="${signRequest.parentSignBook.liveWorkflow.workflow.workflowSteps.size() > 1}">s</span>
                            </h5>
                            <br>
                            <ul class="list-group">
                            <th:block th:each="step, iterator : ${steps}">
                                <li class="list-group-item">
                                <!--                            <div class="form-group mb-3">-->
                                <!--                                <span th:text="'Etape ' + ${iterator.index + 1} + ' : ' + ${liveWorkflowStep.description}"></span>-->
                                <!--                            </div>-->
                                <div th:if="${step.changeable == true}" class="form-group mb-1">
                                    <span th:text="'Etape ' + ${iterator.index + 1} + ' : '"></span><span
                                        th:text="${step.description != null ?  step.description : ''}"></span>
                                </div>
                                <div th:unless="${step.changeable == true}" class="form-group d-inline mb-1">
                                    <span th:text="'Etape ' + ${iterator.index + 1} + ' : '"></span><span
                                        th:text="${step.description != null ?  step.description + ' (' : ''}"></span>
                                    <th:block th:if="${step.users.size() > 0}" th:each="user, iterator : ${step.users}">
                                        <span th:if="${iterator.index > 0}"> ou </span>
                                        <span th:text="${user.firstname} + ' ' + ${user.name}"></span>
                                    </th:block>
                                    <span th:text="${step.description != null ?  ')' : ''}"></span>
                                </div>
                                <div th:if="${step.changeable == true}" class="form-group mb-1">
                                    <label><span th:text="'Merci de saisir le(s) participant(s) pour l\'étape ' + ${iterator.index + 1}"></span></label>
                                    <select class="select-users"
                                            th:data-signrequest-id="${signRequest.id}"
                                            th:id="'recipientEmailsSelect_' + ${iterator.index + 1}"
                                            multiple="multiple" name="recipientEmails" required="required">
                                        <th:block th:each="user : ${step.users}">
                                            <option th:if="${user.email != null}" selected="selected"
                                                    th:text="${user.email}"
                                                    th:value="${iterator.index + 1} + '*' + ${user.email}"></option>
                                        </th:block>
                                    </select>
                                    <p class="small">
                                        Les signataires sont pré-sélectionnés en fonction de vos précédentes saisies.
                                    </p>
                                </div>
                                <div th:id="'tempUsers-recipientEmailsSelect_' + ${iterator.index + 1}"></div>
                                </li>
                            </th:block>
                            </ul>
                        </th:block>
                        <th:block th:unless="${signRequest.parentSignBook.liveWorkflow.workflow != null}">
                            <p>
                                La procédure comporte une étape
                            </p>
                            <th:block th:each="liveWorkflowStep,iterator : ${signRequest.parentSignBook.liveWorkflow.liveWorkflowSteps}">
                                <!--                            <div class="form-group mb-3">-->
                                <!--                                <span th:text="'Etape ' + ${iterator.index + 1} + ' : ' + ${liveWorkflowStep.description}"></span>-->
                                <!--                            </div>-->
                                <p>
                                    <span th:text="'Etape ' + ${iterator.index + 1} + ' : '"></span>
                                    <th:block th:if="${liveWorkflowStep.recipients.size() > 0}" th:each="recipient, iterator : ${liveWorkflowStep.recipients}">
                                        <span th:if="${iterator.index > 0}"> ou </span>
                                        <span th:text="${recipient.user.firstname} + ' ' + ${recipient.user.name}"></span>
                                    </th:block>
                                </p>
                            </th:block>
                        </th:block>
                        <th:block th:if="${isTempUsers}">
                            <hr>
                            <p>Certains destinataires sont externes à l'établissement, merci de saisir/vérifier les informations complémentaires si besoin</p>
                            <th:block th:each="liveWorkflowStep : ${signRequest.parentSignBook.liveWorkflow.liveWorkflowSteps}">
                                <th:block th:each="recipient : ${liveWorkflowStep.recipients}">
                                    <div th:if="${recipient.user.userType.name() == 'external'}">
                                        <b>Destinataire : <span th:text="${recipient.user.email}"></span></b>
                                        <div class="form-inline">
                                            <label for="names">Nom</label>
                                            <input id="names" class="form-control me-2" type="text" name="names" th:value="${recipient.user.firstname != 'Nouvel utilisateur'} ? ${recipient.user.name} : ''" required>
                                            <label for="firstnames">Prénom</label>
                                            <input id="firstnames" class="form-control me-2" type="text" name="firstnames" th:value="${recipient.user.firstname != 'Nouvel utilisateur'} ? ${recipient.user.firstname} : ''" required>
                                            <label for="phones">Mobile</label>
                                            <input id="phones" class="form-control  me-2" type="text" name="phones" value="" required>
                                        </div>
                                    </div>
                                </th:block>
                            </th:block>
                            <th:block th:if="${signRequest.parentSignBook.liveWorkflow.liveWorkflowSteps.size() == 0}" th:each="workflowStep : ${steps}">
                                <th:block th:each="user : ${workflowStep.users}">
                                    <div th:if="${user.userType.name() == 'external'}">
                                        <b>Destinataire : <span th:text="${user.email}"></span></b>
                                        <div class="form-inline">
                                            <label for="names">Nom</label>
                                            <input id="names" class="form-control me-2" type="text" name="names" th:value="${user.name}" required>
                                            <label for="firstnames">Prénom</label>
                                            <input id="firstnames" class="form-control me-2" type="text" name="firstnames" th:value="${user.firstname}" required>
                                            <label for="phones">Mobile</label>
                                            <input id="phones" class="form-control  me-2" type="text" name="phones" th:value="${user.eppn}" required>
                                        </div>
                                    </div>
                                </th:block>
                            </th:block>
                        </th:block>
                        <th:block th:each="target : ${signRequest.parentSignBook.liveWorkflow.targets}">
                        <div th:if="${target.targetUri.contains('mailto:')}" class="form-group mb-3">
                            <label>Etape finale : Envoi par mail à </label>
                            <select class="select-users" id="targetEmailsSelect" multiple="multiple" name="targetEmails" required>
                                <th:block th:each="targetEmail : ${target.targetUri.replace('mailto:', '').split(',')}">
                                    <option selected="selected" th:if="${targetEmail != ''}" th:text="${targetEmail}" th:value="${targetEmail}"></option>
                                </th:block>
                            </select>
                        </div>
                        </th:block>
                    </div>
                </div>
                <div class="modal-footer">
                    <button type="button" class="btn btn-secondary float-start" data-bs-dismiss="modal">Annuler</button>
                    <input type="hidden" name="draft" value="false">
                    <button type="submit" class="btn btn-success">Valider</button>
                </div>
            </form>
        </div>
    </div>
</div>

<div th:if="${@preAuthorizeService.signRequestOwner(signRequest.id, authUserEppn)}"
     class="modal modal-warning fade in" th:id="'modal-warning-' + ${signRequest.id}">
    <div class="modal-dialog">
        <div class="modal-content">
            <form id="command" th:action="'/user/signbooks/'+ ${signRequest.parentSignBook.id}" th:method="delete">
                <div class="modal-header">
                    <h2>Attention</h2>
                    <button type="button" class="btn-close" data-bs-dismiss="modal" aria-label="Close">

                    </button>
                </div>
                <div class="modal-body">
                    <div th:unless="${signRequest.status == T(org.esupportail.esupsignature.entity.enums.SignRequestStatus).deleted}" class="alert alert-danger">Confirmez-vous la suppression de cette demande ?</div>
                    <div th:if="${signRequest.status == T(org.esupportail.esupsignature.entity.enums.SignRequestStatus).deleted}" class="alert alert-danger">Confirmez-vous la suppression définitivement de cette demande ?</div>
                </div>
                <div class="modal-footer">
                    <button type="button" class="btn btn-secondary float-start" data-bs-dismiss="modal">Non</button>
                    <button type="submit" class="btn btn-danger">Oui</button>
                </div>
            </form>
        </div>
    </div>
</div>

<div class="modal fade" id="refuseModal" tabindex="-1" role="dialog" aria-labelledby="refuseModalLabel"
     aria-hidden="true">
    <div class="modal-dialog modal-lg" role="document">
        <div class="modal-content">
            <form th:action="'/'+${user.userType.name() == 'external' ? 'otp' : 'user'}+'/signrequests/refuse/' + ${signRequest.id}" method="post">
                <div class="modal-header">
                    <h3 class="modal-title" id="refuseModalLabel">Refuser la demande de signature</h3>
                    <button type="button" class="btn-close" data-bs-dismiss="modal" aria-label="Close"></button>
                </div>
                <div class="modal-body">
                    <textarea placeholder="Vous devez ajouter un commentaire" class="form-control" name="comment" required></textarea>
                </div>
                <div class="modal-footer">
                    <button type="button" class="btn btn-secondary" data-bs-dismiss="modal">Annuler</button>
                    <div th:unless="${signType == T(org.esupportail.esupsignature.entity.enums.SignType).nexuSign}">
                        <button type="submit" id="refuseEnd" name="redirect" value="end"
                                class="btn btn-danger me-1" title="Refuser" autofocus>
                            <span>Refuser</span>
                        </button>
                        <button type="submit" id="refuseNext" th:if="${nextSignBook != null}"  name="redirect" th:value="${nextSignBook.id}"
                                class="btn btn-danger" title="Refuser et aller à la suivante" autofocus>
                            <span>Refuser et aller à la suivante </span>
                            <i class="fas fa-arrow-alt-circle-right"></i>
                        </button>
                    </div>
                </div>
            </form>
        </div>
    </div>
</div>

<div class="modal fade" id="detailsModal" tabindex="-1" role="dialog" aria-labelledby="detailsModalLabel"
     aria-hidden="true">
    <div class="modal-dialog modal-lg" role="document">
        <div class="modal-content">
            <div class="modal-header">
                <h3 class="modal-title" id="detailsModalLabel">Details de la demande</h3>
                <button type="button" class="btn-close" data-bs-dismiss="modal" aria-label="Close"></button>
            </div>
            <div class="modal-body">
                <div th:replace="user/signrequests/includes/details :: details"></div>
            </div>
            <div class="modal-footer">
                <button type="button" class="btn btn-secondary" data-bs-dismiss="modal">Fermer</button>
            </div>
        </div>
    </div>
</div>

<div class="modal fade" id="addCommentModal" tabindex="-1" role="dialog" aria-labelledby="detailsModalLabel"
     aria-hidden="true">
    <div class="modal-dialog modal-lg" role="document">
        <div class="modal-content">
            <form th:action="'/user/signrequests/comment/' + ${signRequest.id}" method="post">
                <div class="modal-header">
                    <h3 class="modal-title" id="addCommentLabel">Ajouter un post-it</h3>
                    <button type="button" class="btn-close" data-bs-dismiss="modal" aria-label="Close"></button>
                </div>
                <div class="modal-body">
                    <textarea name="comment" class="form-control" rows="3" style="background-color: #FFF740;"></textarea>
                    <input type="hidden" name="postit" value="on" />
                </div>
                <div class="modal-footer">
                    <button type="button" class="btn btn-secondary" data-bs-dismiss="modal">Fermer</button>
                    <button type="submit" class="btn btn-success">Enregistrer</button>
                </div>
            </form>
        </div>
    </div>
</div>
<div th:replace="user/signrequests/includes/modals/attachment :: attachment"></div>
<div id="add-sign-image" class="modal" tabindex="-1">
    <div class="modal-dialog modal-lg">
        <form id="userParamsForm" th:object="${authUser}" th:action="'/' + ${user.userType.name() == 'external' ? 'otp' : 'user'} + '/users?' + ${_csrf.parameterName} + '=' + ${_csrf.token}" enctype="multipart/form-data" method="post">
        <input type="hidden" name="id" th:value="${authUser.id}"/>
        <div class="modal-content">
            <div class="modal-header">
                <h5 class="modal-title">Ajout d'une image de signature</h5>
                <button type="button" class="btn-close" data-bs-dismiss="modal" aria-label="Close"></button>
            </div>
            <div class="modal-body">
                <div class="text-center">
                    <div class="alert alert-warning">
                        Vous n'avez pas encore d'image de signature dans votre profil. Merci de retenter l'opération après l'enregistrement de votre image.
                    </div>
                    <label class="col-form-label">
                        <strong>Vous pouvez choisir une image provenant de votre ordinateur</strong>
                        <button data-bs-target="#collapseHelpSignImage" data-bs-toggle="collapse"
                                type="button"
                                class="btn btn-sm btn-transparent">
                            <i class="fas fa-info-circle text-info"></i>
                        </button>
                        <div class="collapse" id="collapseHelpSignImage">
                            <div class="alert alert-info">
                                <small> Après avoir sélectionné une image, vous pourrez ajuster sa
                                    taille pour
                                    que la signature entre dans le carré blanc. Si votre signature
                                    est grande
                                    (contient un tampon par exemple), il est possible
                                    d’élargir
                                    le carré blanc (la signature prendra plus de place sur le
                                    document) <br/>
                                    Une image de la signature sera toujours nécessaire pour signer
                                    un PDF
                                </small>
                            </div>
                        </div>
                    </label>
                    <div class="mx-auto mb-1" style="width: 600px;">
                        <input type="file" class="form-control" id="vanilla-upload" value="Choose a file" accept="image/*" aria-describedby="inputGroupFileAddon01"/>
                        <label class="custom-file-label" for="vanilla-upload">
                            Choisissez une nouvelle image
                        </label>
                    </div>
                    <br/>
                    <label id="signPadLabel" class="col-form-label"><strong>Vous pouvez dessiner une signature dans le rectangle ci dessous</strong></label>
                    <div id="signPad">
                        <canvas id="canvas" style="border: 1px solid black;"></canvas>
                        <button id="validate" type="button" class="btn btn-light btn-outline-dark d-none">
                            Valider la signature
                        </button>
                        <button id="erase" type="button" class="btn btn-light btn-outline-dark float-left">
                            <i class="fas fa-trash"></i>
                        </button>
                        <button id="reset" type="button" class="btn btn-light btn-outline-dark d-none">
                            Réinitialiser
                        </button>
                        <div>
                        </div>
                    </div>
                    <div id="signCrop" class="mx-auto">
                        <div id="crop-div" class="alert alert-light text-dark text-center" style="display: none;">
                            <div class="d-flex justify-content-center">
                                <button type="button" id="zoomout"
                                        class="btn btn-light btn-outline-dark ms-1 d-none d-lg-block">
                                    <i
                                            class="fas fa-search-minus"></i></button>
                                <button type="button" id="zoomin"
                                        class="btn btn-light btn-outline-dark ms-1 d-none d-lg-block">
                                    <i
                                            class="fas fa-search-plus"></i></button>
                                <button type="button"
                                        class="btn btn-light btn-outline-dark ms-1 d-none d-lg-block vanilla-rotate"
                                        data-deg="90"><i class="fas fa-undo"></i></button>
                                <button type="button"
                                        class="btn btn-light btn-outline-dark ms-1 d-none d-lg-block vanilla-rotate"
                                        data-deg="-90"><i class="fas fa-redo"></i></button>
                            </div>
                            <div id="vanilla-crop" class="mt-2"></div>
                        </div>
                    </div>
                    <input type="hidden" id="signImageBase64" name="signImageBase64" value="">
                </div>
            </div>
            <div class="modal-footer">
                <a id="saveButton"
                   class="btn btn-success">
                    <i class="fas fa-save"></i> Enregistrer la signature
                </a>
            </div>
        </div>
        </form>
    </div>
</div>
<footer th:replace="fragments/footer :: footer"></footer>
<script th:inline="javascript" type="module">
    import {Nexu} from '/js/modules/ui/signrequests/Nexu.js?version=[[${versionApp}]]';
    import {SignUi} from '/js/modules/ui/signrequests/SignUi.js?version=[[${versionApp}]]';
    import {SignRequestHelp} from '/js/modules/help/SignRequestHelp.js?version=[[${versionApp}]]';
    let help = new SignRequestHelp([[${uiParams.get(T(org.esupportail.esupsignature.entity.enums.UiParams).signRequestHelp)}]], [[${user.userType.name() == 'external' ? 'otp' : 'user'}]]);
    help.autoStart();
    let signable = [[${signable}]];
    let editable = [[${editable}]];
    let currentSignType = [[${signRequest.currentSignType}]];
    sessionStorage.setItem("favoriteSignRequestParams", [[${favoriteSignRequestParamsJson}]]);
    new SignUi(
        [[${signRequest.id}]],
        [# th:if="${signRequest.data != null}"]
            [[${signRequest.data.id}]],
        [/]
        [# th:unless="${signRequest.data != null}"]
            null,
        [/]
        [# th:if="${signRequest.data != null && signRequest.data.form != null}"]
            [[${signRequest.data.form.id}]],
        [/]
        [# th:unless="${signRequest.data != null && signRequest.data.form != null}"]
            null,
        [/]
        [[${toUseSignRequestParams}]],
        [[${user.defaultSignImageNumber}]],
        currentSignType,
        signable,
        editable,
        [[${signRequest.comments}]],
        [[${toSignDocument != null && toSignDocument.contentType == 'application/pdf'}]],
        [[${currentStepNumber}]],
        [[${currentStepId}]],
        [[${currentStepMultiSign}]],
        [# th:if="${signRequest.parentSignBook.liveWorkflow.currentStep != null}"]
            [[${workflow != null}]],
        [/]
        [# th:if="${signRequest.parentSignBook.liveWorkflow.currentStep == null}"]
            null,
        [/]
        [[${signImages}]],
        [[${user.firstname + ' ' + user.name}]],
        [[${authUser.firstname + ' ' + authUser.name}]],
        [[${_csrf}]],
        [[${fields}]],
        [# th:if="${signRequest.parentSignBook.liveWorkflow.currentStep != null}"]
            [[${signRequest.parentSignBook.liveWorkflow.currentStep.repeatable}]],
        [/]
        [# th:if="${signRequest.parentSignBook.liveWorkflow.currentStep == null}"]
            null,
        [/]
        [[${signRequest.status}]],
        [[${action}]],
        [[${signRequest.parentSignBook.signRequests.size()}]],
        [[${isNotSigned}]],
        [[${attachmentAlert}]],
        [[${attachmentRequire}]],
        [[${#authorization.expression('hasRole(''ROLE_OTP'')')}]],
        [[${user.favoriteSignRequestParams == null} ? true : false]],
        [[${user.phone}]]
    );
    $(document).ready(function () {
        if (signable) {
            new Nexu(null, null, currentSignType);
        }
    });
</script>
</body>
</html><|MERGE_RESOLUTION|>--- conflicted
+++ resolved
@@ -240,7 +240,6 @@
                 <div id="noOptions" class="alert alert-danger mt-1" style="display: none;">
                     Aucune option de signature n'est disponible pour cette demande. Si vous en avez la possibilité, merci d’ajouter une signature sur le document et/ou de démarrer NexU.
                 </div>
-<<<<<<< HEAD
                 <div id="noSeal" th:if="${!sealCertOK}" class="alert alert-danger mt-1" style="display: none;">
                     La signature par certificat cachet d’établissement et temporairement indisponible pour des raisons de maintenance. Merci refaire un essai ultérieurement.
                 </div>
@@ -259,14 +258,8 @@
                     </select>
                     <input class="form-control mt-2 mb-1" type="password" id="password" name="password" value="" placeholder="Mot de passe du keystore" />
                 </div>
-                <th:block th:if="${signRequest.parentSignBook.liveWorkflow.getLiveWorkflowSteps().size() > signRequest.parentSignBook.liveWorkflow.currentStepNumber}">
-                    <label for="signComment">Vous pouvez ajouter un commentaire</label>
-                    <textarea id="signComment" placeholder="Votre commentaire sera visible de tous les participants."  onfocus="this.placeholder = ''" class="form-control" name="comment"></textarea>
-                </th:block>
-=======
                 <label for="signComment">Vous pouvez ajouter un commentaire</label>
                 <textarea id="signComment" placeholder="Votre commentaire sera visible de tous les participants."  onfocus="this.placeholder = ''" class="form-control" name="comment"></textarea>
->>>>>>> abd2d271
                 <div id="nexuCheck" th:classappend="${signType != T(org.esupportail.esupsignature.entity.enums.SignType).nexuSign ? 'd-none' : ''}">
                     <div id="nexu_version_alert" style="display: none;text-align: center;">
                         <div class="alert alert-warning float-start">
