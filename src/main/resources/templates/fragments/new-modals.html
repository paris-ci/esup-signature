--- conflicted
+++ resolved
@@ -285,27 +285,22 @@
                                     <!--                            <div class="form-group mb-3">-->
                                     <!--                                <span th:text="'Etape ' + ${iterator.index + 1} + ' : ' + ${step.description}"></span>-->
                                     <!--                            </div>-->
-                                    <div class="form-group d-inline">
-                                        <div>
-                                            <h3 class="d-inline">
-                                                <span class="badge rounded-pill text-bg-primary me-4 align-middle" th:text="${iterator.index + 1}"></span>
-                                            </h3>
-                                            <b th:if="${step.description != null && step.description != ''}" th:text="${step.description}"></b>
-                                            <th:block th:if="${step.users.size() > 0}">
-                                                <div th:if="${step.description != null && step.description != ''}"></div>
-                                                <th:block th:each="user, iterator : ${step.users}">
-                                                    <span th:text="${user.firstname} + ' ' + ${user.name}"></span>
-                                                    <span th:if="${iterator.index < step.users.size() - 1}"> ,</span>
+                                        <div class="form-group d-inline">
+                                            <div>
+                                                <h3 class="d-inline">
+                                                    <span class="badge rounded-pill text-bg-primary me-4 align-middle" th:text="${iterator.index + 1}"></span>
+                                                </h3>
+                                                <b th:if="${step.description != null && step.description != ''}" th:text="${step.description}"></b>
+                                                <th:block th:if="${step.users.size() > 0}">
+                                                    <div th:if="${step.description != null && step.description != ''}"></div>
+                                                    <th:block th:each="user, iterator : ${step.users}">
+                                                        <span th:text="${user.firstname} + ' ' + ${user.name}"></span>
+                                                        <span th:if="${iterator.index < step.users.size() - 1}"> ,</span>
+                                                    </th:block>
                                                 </th:block>
-                                            </th:block>
-<<<<<<< HEAD
+                                            </div>
+                                            <span th:if="${step.repeatable}"> (cette étape peut donner lieu à plusieurs validations en série)</span>
                                         </div>
-                                        <span th:if="${step.repeatable}"> (cette étape peut donner lieu à plusieurs validations en séries)</span>
-=======
-                                        </th:block>
-                                        <span th:if="${step.repeatable}"> (cette étape peut donner lieu à plusieurs validations en série)</span>
->>>>>>> fc1abb04
-                                    </div>
                                         <div th:if="${step.changeable == true}" class="form-group mb-3">
                                             <label><span th:text="'Merci de saisir le' + ${step.maxRecipients != null && step.maxRecipients > 1 ? '(s)' : ''} + ' participant' + ${step.maxRecipients != null && step.maxRecipients > 1 ? '(s)' : ''} + ' pour l\'étape ' + ${iterator.index + 1}"></span></label>
                                             <select class="select-users" th:id="'recipientEmailsSelect-' + ${form.id} + '_' + ${iterator.index + 1}"
