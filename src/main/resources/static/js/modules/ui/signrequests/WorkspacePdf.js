--- conflicted
+++ resolved
@@ -197,30 +197,9 @@
         if(forceSignNumber != null) {
             signNum = forceSignNumber;
         }
-<<<<<<< HEAD
         if(this.currentSignRequestParamses[signNum] != null) {
             targetPageNumber = this.currentSignRequestParamses[signNum].signPageNumber;
             this.signPosition.currentSignRequestParamsNum++;
-=======
-        if(this.currentSignRequestParamses[signNum] != null && this.firstInsertSign) {
-            let signPageNumber = this.currentSignRequestParamses[signNum].signPageNumber;
-            if (signPageNumber !== this.pdfViewer.pageNum) {
-                let self = this;
-                let preventMultipleAdd = true;
-                this.pdfViewer.addEventListener('addSign', function() {
-                    self.pdfViewer.removeEventListener("addSign");
-                    if(preventMultipleAdd) {
-                        self.signPosition.addSign(targetPageNumber, self.restore, self.signImageNumber, forceSignNumber);
-                        preventMultipleAdd = false;
-                    }
-                });
-                this.pdfViewer.renderPage(signPageNumber);
-            } else {
-                this.signPosition.addSign(targetPageNumber, this.restore, this.signImageNumber, forceSignNumber);
-            }
-            targetPageNumber = signPageNumber;
-            this.firstInsertSign = false;
->>>>>>> 349a639a
         }
         if(JSON.parse(localStorage.getItem('signNumber')) != null && this.restore) {
             this.signImageNumber = localStorage.getItem('signNumber');
